--- conflicted
+++ resolved
@@ -384,13 +384,9 @@
     return 0;
 }
 
-<<<<<<< HEAD
-#ifdef REALM_DEBUG // LCOV_EXCL_START ignore debug functions
-=======
 // LCOV_EXCL_START ignore debug functions
 
 #ifdef REALM_DEBUG
->>>>>>> a927a0c7
 
 namespace {
 
