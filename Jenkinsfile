#!groovy

try {
  def gitTag
  def gitSha
  def dependencies

<<<<<<< HEAD
  stage('gather-info') {
    node {
      checkout([
        $class: 'GitSCM',
        branches: scm.branches,
        gitTool: 'native git',
        extensions: scm.extensions + [[$class: 'CleanCheckout']],
        userRemoteConfigs: scm.userRemoteConfigs
      ])
      sh 'git archive -o core.zip HEAD'
      stash includes: 'core.zip', name: 'core-source'

      dependencies = readProperties file: 'dependencies.list'
      echo "VERSION: ${dependencies.VERSION}"

      gitTag = readGitTag()
      gitSha = readGitSha()
      echo "tag: ${gitTag}"
      if (gitTag == "") {
        echo "No tag given for this build"
        setBuildName(gitSha)
      } else {
        if (gitTag != "v${dependencies.VERSION}") {
          def message = "Git tag '${gitTag}' does not match v${dependencies.VERSION}"
          echo message
          throw new IllegalStateException(message)
=======
  timeout(time: 1, unit: 'HOURS') {
    stage('gather-info') {
      node {
        checkout([
          $class: 'GitSCM',
          branches: scm.branches,
          gitTool: 'native git',
          extensions: scm.extensions + [[$class: 'CleanCheckout']],
          userRemoteConfigs: scm.userRemoteConfigs
        ])
        sh 'git archive -o core.zip HEAD'
        stash includes: 'core.zip', name: 'core-source'

        dependencies = readProperties file: 'dependencies.list'
        echo "VERSION: ${dependencies.VERSION}"

        gitTag = readGitTag()
        gitSha = readGitSha()
        echo "tag: ${gitTag}"
        if (gitTag == "") {
          echo "No tag given for this build"
          setBuildName(gitSha)
>>>>>>> d917628c
        } else {
          if (gitTag != "v${dependencies.VERSION}") {
            echo "Git tag '${gitTag}' does not match v${dependencies.VERSION}"
          } else {
            echo "Building release: '${gitTag}'"
            setBuildName("Tag ${gitTag}")
          }
        }
      }

<<<<<<< HEAD
    rpmVersion = dependencies.VERSION.replaceAll("-", "_")
    echo "rpm version: ${rpmVersion}"
  }

  stage('check') {
    parallelExecutors = [
      checkLinuxRelease: doBuildInDocker('check'),
      checkLinuxDebug: doBuildInDocker('check-debug'),
      buildCocoa: doBuildCocoa(gitTag),
      buildNodeLinux: doBuildNodeInDocker(gitTag),
      buildNodeOsx: doBuildNodeInOsx(gitTag),
      buildDotnetOsx: doBuildDotNetOsx(gitTag),
      buildAndroid: doBuildAndroid(gitTag),
      addressSanitizer: doBuildInDocker('jenkins-pipeline-address-sanitizer')
      //threadSanitizer: doBuildInDocker('jenkins-pipeline-thread-sanitizer')
    ]

    if (env.CHANGE_TARGET) {
      parallelExecutors['diffCoverage'] = buildDiffCoverage()
=======
      rpmVersion = dependencies.VERSION.replaceAll("-", "_")
      echo "rpm version: ${rpmVersion}"
>>>>>>> d917628c
    }

    stage('check') {
      parallelExecutors = [
        checkLinuxRelease: doBuildInDocker('check'),
        checkLinuxDebug: doBuildInDocker('check-debug'),
        buildCocoa: doBuildCocoa(),
        buildNodeLinux: doBuildNodeInDocker(),
        buildNodeOsx: doBuildNodeInOsx(),
        buildDotnetOsx: doBuildDotNetOsx(),
        buildAndroid: doBuildAndroid(),
        addressSanitizer: doBuildInDocker('jenkins-pipeline-address-sanitizer')
        //threadSanitizer: doBuildInDocker('jenkins-pipeline-thread-sanitizer')
      ]

      if (env.CHANGE_TARGET) {
        parallelExecutors['diffCoverage'] = buildDiffCoverage()
      }

      parallel parallelExecutors
    }

    stage('build-packages') {
      parallel(
<<<<<<< HEAD
        generic: doPublishGeneric(),
        centos7: doPublish('centos-7', 'rpm', 'el', 7),
        centos6: doPublish('centos-6', 'rpm', 'el', 6),
        ubuntu1604: doPublish('ubuntu-1604', 'deb', 'ubuntu', 'xenial'),
        others: doPublishLocalArtifacts()
=======
        generic: doBuildPackage('generic', 'tgz'),
        centos7: doBuildPackage('centos-7', 'rpm'),
        centos6: doBuildPackage('centos-6', 'rpm'),
        ubuntu1604: doBuildPackage('ubuntu-1604', 'deb')
>>>>>>> d917628c
      )
    }

    if (['master', 'next-major'].contains(env.BRANCH_NAME) || gitTag != "") {
      stage('publish-packages') {
        parallel(
          generic: doPublishGeneric(),
          centos7: doPublish('centos-7', 'rpm', 'el', 7),
          centos6: doPublish('centos-6', 'rpm', 'el', 6),
          ubuntu1604: doPublish('ubuntu-1604', 'deb', 'ubuntu', 'xenial')
        )
      }
    }
  }
} catch(Exception e) {
  e.printStackTrace()
  throw e
}

def doBuildCocoa(def gitTag) {
  return {
    node('osx_vegas') {
      getArchive()

      try {
        withEnv([
          'PATH=$PATH:/usr/local/bin',
          'REALM_ENABLE_ENCRYPTION=yes',
          'REALM_ENABLE_ASSERTIONS=yes',
          'MAKEFLAGS=CFLAGS_DEBUG\\=-Oz',
          'UNITTEST_SHUFFLE=1',
          'UNITTEST_REANDOM_SEED=random',
          'UNITTEST_XML=1',
          'UNITTEST_THREADS=1',
          'DEVELOPER_DIR=/Applications/Xcode-7.3.1.app/Contents/Developer/'
        ]) {
            sh '''
              dir=$(pwd)
              sh build.sh config $dir/install
              sh build.sh build-cocoa
              sh build.sh check-debug

              # Repack the release with just what we need so that it is not a 1 GB download
              version=$(sh build.sh get-version)
              tmpdir=$(mktemp -d /tmp/$$.XXXXXX) || exit 1
              (
                  cd $tmpdir || exit 1
                  unzip -qq "$dir/core-$version.zip" || exit 1

                  # We only need an armv7s slice for CocoaPods, and the podspec never uses
                  # the debug build of core, so remove that slice
                  lipo -remove armv7s core/librealm-ios-dbg.a -o core/librealm-ios-dbg.a

                  tar cf "$dir/core-$version.tar.xz" --xz core || exit 1
              )
              rm -rf "$tmpdir" || exit 1

              cp core-*.tar.xz realm-core-latest.tar.xz
            '''
            if (gitTag) {
              stash includes: '*core-*.*.*.tar.xz', name: 'cocoa-package'
            }
            archiveArtifacts artifacts: '*core-*.*.*.tar.xz'

            sh 'sh build.sh clean'
        }
      } finally {
        collectCompilerWarnings('clang')
        recordTests('check-debug-cocoa')
        withCredentials([[$class: 'FileBinding', credentialsId: 'c0cc8f9e-c3f1-4e22-b22f-6568392e26ae', variable: 's3cfg_config_file']]) {
          sh 's3cmd -c $s3cfg_config_file put realm-core-latest.tar.xz s3://static.realm.io/downloads/core'
        }
      }
    }
  }
}

def doBuildDotNetOsx(def gitTag) {
  return {
    node('osx_vegas') {
      getArchive()

      try {
        withEnv([
          'PATH=$PATH:/usr/local/bin',
          'DEVELOPER_DIR=/Applications/Xcode.app/Contents/Developer',
          'REALM_ENABLE_ENCRYPTION=yes',
          'REALM_ENABLE_ASSERTIONS=yes',
          'MAKEFLAGS=CFLAGS_DEBUG\\=-Oz',
          'UNITTEST_SHUFFLE=1',
          'UNITTEST_REANDOM_SEED=random',
          'UNITTEST_XML=1',
          'UNITTEST_THREADS=1'
        ]) {
            sh '''
              dir=$(pwd)
              sh build.sh config $dir/install
              sh build.sh build-dotnet-cocoa

              # Repack the release with just what we need so that it is not a 1 GB download
              version=$(sh build.sh get-version)
              tmpdir=$(mktemp -d /tmp/$$.XXXXXX) || exit 1
              (
                  cd $tmpdir || exit 1
                  unzip -qq "$dir/realm-core-dotnet-cocoa-$version.zip" || exit 1

                  # We only need an armv7s slice for CocoaPods, and the podspec never uses
                  # the debug build of core, so remove that slice
                  lipo -remove armv7s core/librealm-ios-no-bitcode-dbg.a -o core/librealm-ios-no-bitcode-dbg.a

                  tar cjf "$dir/realm-core-dotnet-cocoa-$version.tar.bz2" core || exit 1
              )
              rm -rf "$tmpdir" || exit 1

              cp realm-core-dotnet-cocoa-*.tar.bz2 realm-core-dotnet-cocoa-latest.tar.bz2
            '''
            if (gitTag) {
              stash includes: '*core-*.*.*.tar.bz2', name: 'dotnet-package'
            }
            archiveArtifacts artifacts: '*core-*.*.*.tar.bz2'

            sh 'sh build.sh clean'
        }
      } finally {
        collectCompilerWarnings('clang')
        withCredentials([[$class: 'FileBinding', credentialsId: 'c0cc8f9e-c3f1-4e22-b22f-6568392e26ae', variable: 's3cfg_config_file']]) {
          sh 's3cmd -c $s3cfg_config_file put realm-core-dotnet-cocoa-latest.tar.bz2 s3://static.realm.io/downloads/core'
        }
      }
    }
  }
}


def doBuildInDocker(String command) {
  return {
    node('docker') {
      getArchive()

      def buildEnv = docker.build 'realm-core:snapshot'
      def environment = environment()
      withEnv(environment) {
        buildEnv.inside {
          sh 'sh build.sh config'
          try {
              sh "sh build.sh ${command}"
          } finally {
            collectCompilerWarnings('gcc')
            recordTests(command)
          }
        }
      }
    }
  }
}

def buildDiffCoverage() {
  return {
    node('docker') {
      checkout([
        $class: 'GitSCM',
        branches: scm.branches,
        gitTool: 'native git',
        extensions: scm.extensions + [[$class: 'CleanCheckout']],
        userRemoteConfigs: scm.userRemoteConfigs
      ])

      def buildEnv = docker.build 'realm-core:snapshot'
      def environment = environment()
      withEnv(environment) {
        buildEnv.inside {
          sh 'sh build.sh config'
          sh 'sh build.sh jenkins-pipeline-coverage'

          sh 'mkdir -p coverage'
          sh "diff-cover gcovr.xml " +
            "--compare-branch=origin/${env.CHANGE_TARGET} " +
            "--html-report coverage/diff-coverage-report.html " +
            "| grep -F Coverage: " +
            "| head -n 1 " +
            "> diff-coverage"

          publishHTML(target: [
              allowMissing: false,
              alwaysLinkToLastBuild: false,
              keepAll: true,
              reportDir: 'coverage',
              reportFiles: 'diff-coverage-report.html',
              reportName: 'Diff Coverage'
          ])

          def coverageResults = readFile('diff-coverage')

          withCredentials([[$class: 'StringBinding', credentialsId: 'bot-github-token', variable: 'githubToken']]) {
              sh "curl -H \"Authorization: token ${env.githubToken}\" " +
                 "-d '{ \"body\": \"${coverageResults}\\n\\nPlease check your coverage here: ${env.BUILD_URL}Diff_Coverage\"}' " +
                 "\"https://api.github.com/repos/realm/realm-core/issues/${env.CHANGE_ID}/comments\""
          }
        }
      }
    }
  }
}

def doBuildNodeInDocker(def gitTag) {
  return {
    node('docker') {
      getArchive()

      def buildEnv = docker.build 'realm-core:snapshot'
      def environment = ['REALM_ENABLE_ENCRYPTION=yes', 'REALM_ENABLE_ASSERTIONS=yes']
      withEnv(environment) {
        buildEnv.inside {
          sh 'sh build.sh config'
          try {
              sh 'sh build.sh build-node-package'
              sh 'cp realm-core-node-*.tar.gz realm-core-node-linux-latest.tar.gz'
              if (gitTag) {
                stash includes: '*realm-core-node-linux-*.*.*.tar.gz', name: 'node-linux-package'
              }
              archiveArtifacts artifacts: '*realm-core-node-linux-*.*.*.tar.gz'
              withCredentials([[$class: 'FileBinding', credentialsId: 'c0cc8f9e-c3f1-4e22-b22f-6568392e26ae', variable: 's3cfg_config_file']]) {
                sh 's3cmd -c $s3cfg_config_file put realm-core-node-linux-latest.tar.gz s3://static.realm.io/downloads/core'
              }
          } finally {
            collectCompilerWarnings('gcc')
          }
        }
      }
    }
  }
}

def doBuildNodeInOsx(def gitTag) {
  return {
    node('osx_vegas') {
      getArchive()

      def environment = ['REALM_ENABLE_ENCRYPTION=yes', 'REALM_ENABLE_ASSERTIONS=yes']
      withEnv(environment) {
        sh 'sh build.sh config'
        try {
          sh 'sh build.sh build-node-package'
          sh 'cp realm-core-node-*.tar.gz realm-core-node-osx-latest.tar.gz'
          if (gitTag) {
            stash includes: '*realm-core-node-osx-*.*.*.tar.gz', name: 'node-cocoa-package'
          }
          archiveArtifacts artifacts: '*realm-core-node-osx-*.*.*.tar.gz'

          sh 'sh build.sh clean'

          withCredentials([[$class: 'FileBinding', credentialsId: 'c0cc8f9e-c3f1-4e22-b22f-6568392e26ae', variable: 's3cfg_config_file']]) {
            sh 's3cmd -c $s3cfg_config_file put realm-core-node-osx-latest.tar.gz s3://static.realm.io/downloads/core'
          }
        } finally {
          collectCompilerWarnings('clang')
        }
      }
    }
  }
}

def doBuildAndroid(def gitTag) {
    def target = 'build-android'
    def buildName = "android-${target}-with-encryption"

    def environment = environment()
    environment << "REALM_ENABLE_ENCRYPTION=yes"
    environment << "PATH=/usr/local/sbin:/usr/local/bin:/usr/bin:/usr/sbin:/sbin:/bin:/usr/local/bin:/opt/android-sdk-linux/tools:/opt/android-sdk-linux/platform-tools:/opt/android-ndk-r10e"
    environment << "ANDROID_NDK_HOME=/opt/android-ndk-r10e"

    return {
        node('fastlinux') {
          ws('/tmp/core-android') {
            getArchive()

            withEnv(environment) {
              sh "sh build.sh config '${pwd()}/install'"
              sh "sh build.sh ${target}"
            }
            if (gitTag) {
              stash includes: 'realm-core-android-*.tar.gz', name: 'android-package'
            }
            archiveArtifacts artifacts: 'realm-core-android-*.tar.gz'

            dir('test/android') {
                sh '$ANDROID_HOME/tools/android update project -p . --target android-9'
                environment << "NDK_PROJECT_PATH=${pwd()}"
                withEnv(environment) {
                    dir('jni') {
                        sh "${env.ANDROID_NDK_HOME}/ndk-build V=1"
                    }
                    sh 'ant debug'
                    dir('bin') {
                        stash includes: 'NativeActivity-debug.apk', name: 'android'
                    }
                }
            }
            collectCompilerWarnings('gcc')
          }
        }

        node('android-hub') {
            sh 'rm -rf *'
            unstash 'android'

            sh 'adb devices | tee devices.txt'
            def adbDevices = readFile('devices.txt')
            def devices = getDeviceNames(adbDevices)

            if (!devices) {
                throw new IllegalStateException('No devices were found')
            }

            def device = devices[0] // Run the tests only on one device

            timeout(10) {
                sh """
                set -ex
                adb -s ${device} uninstall io.realm.coretest
                adb -s ${device} install NativeActivity-debug.apk
                adb -s ${device} logcat -c
                adb -s ${device} shell am start -a android.intent.action.MAIN -n io.realm.coretest/android.app.NativeActivity
                """

                sh """
                set -ex
                prefix="The XML file is located in "
                while [ true ]; do
                    sleep 10
                    line=\$(adb -s ${device} logcat -d -s native-activity 2>/dev/null | grep -m 1 -oE "\$prefix.*\\\$" | tr -d "\r")
                    if [ ! -z "\${line}" ]; then
                    	xml_file="\$(echo \$line | cut -d' ' -f7)"
                        adb -s ${device} pull "\$xml_file"
                        adb -s ${device} shell am force-stop io.realm.coretest
                    	break
                    fi
                done
                mkdir -p test
                cp unit-test-report.xml test/unit-test-report.xml
                """
            }
            recordTests('android-device')
        }
    }
}

def recordTests(tag) {
    def tests = readFile('test/unit-test-report.xml')
    def modifiedTests = tests.replaceAll('DefaultSuite', tag)
    writeFile file: 'test/modified-test-report.xml', text: modifiedTests

    step([
        $class: 'XUnitBuilder',
        testTimeMargin: '3000',
        thresholdMode: 1,
        thresholds: [
        [
        $class: 'FailedThreshold',
        failureNewThreshold: '0',
        failureThreshold: '0',
        unstableNewThreshold: '0',
        unstableThreshold: '0'
        ], [
        $class: 'SkippedThreshold',
        failureNewThreshold: '0',
        failureThreshold: '0',
        unstableNewThreshold: '0',
        unstableThreshold: '0'
        ]
        ],
        tools: [[
        $class: 'UnitTestJunitHudsonTestType',
        deleteOutputFiles: true,
        failIfNotNew: true,
        pattern: 'test/modified-test-report.xml',
        skipNoTestFiles: false,
        stopProcessingIfError: true
        ]]
    ])
}

def collectCompilerWarnings(compiler) {
    def parserName
    if (compiler == 'gcc') {
        parserName = 'GNU Make + GNU C Compiler (gcc)'
    } else if ( compiler == 'clang' ) {
        parserName = 'Clang (LLVM based)'
    }
    step([
        $class: 'WarningsPublisher',
        canComputeNew: false,
        canResolveRelativePaths: false,
        consoleParsers: [[parserName: parserName]],
        defaultEncoding: '',
        excludePattern: '',
        failedTotalAll: '0',
        failedTotalHigh: '0',
        failedTotalLow: '0',
        failedTotalNormal: '0',
        healthy: '',
        includePattern: '',
        messagesPattern: '',
        unHealthy: ''
    ])
}

def environment() {
    return [
    "REALM_MAX_BPNODE_SIZE_DEBUG=4",
    "UNITTEST_SHUFFLE=1",
    "UNITTEST_RANDOM_SEED=random",
    "UNITTEST_THREADS=1",
    "UNITTEST_XML=1"
    ]
}

def readGitTag() {
  sh "git describe --exact-match --tags HEAD | tail -n 1 > tag.txt 2>&1 || true"
  def tag = readFile('tag.txt').trim()
  return tag
}

def readGitSha() {
  sh "git rev-parse HEAD | cut -b1-8 > sha.txt"
  def sha = readFile('sha.txt').readLines().last().trim()
  return sha
}

def get_version() {
  def dependencies = readProperties file: 'dependencies.list'
  def gitTag = readGitTag()
  def gitSha = readGitSha()
  if (gitTag == "") {
    return "${dependencies.VERSION}-g${gitSha}"
  }
  else {
    return "${dependencies.VERSION}"
  }
}

@NonCPS
def getDeviceNames(String commandOutput) {
  def deviceNames = []
  def lines = commandOutput.split('\n')
  for (i = 0; i < lines.size(); ++i) {
    if (lines[i].contains('\t')) {
      deviceNames << lines[i].split('\t')[0].trim()
    }
  }
  return deviceNames
}

def doBuildPackage(distribution, fileType) {
  return {
    node('docker') {
      getSourceArchive()

      withCredentials([[$class: 'StringBinding', credentialsId: 'packagecloud-sync-devel-master-token', variable: 'PACKAGECLOUD_MASTER_TOKEN']]) {
        sh "sh packaging/package.sh ${distribution}"
      }

      dir('packaging/out') {
        archiveArtifacts artifacts: "${distribution}/*.${fileType}"
        stash includes: "${distribution}/*.${fileType}", name: "packages-${distribution}"
      }
    }
  }
}

def doPublish(distribution, fileType, distroName, distroVersion) {
  return {
    node {
      getSourceArchive()
      packaging = load './packaging/publish.groovy'

      dir('packaging/out') {
        unstash "packages-${distribution}"
        dir(distribution) {
          packaging.uploadPackages('sync-devel', fileType, distroName, distroVersion, "*.${fileType}")
        }
      }
    }
  }
}

def doPublishGeneric() {
  return {
    node {
      getSourceArchive()
      def version = get_version()
      def topdir = pwd()
      dir('packaging/out') {
        unstash "packages-generic"
      }
      dir("core/v${version}/linux") {
        sh "mv ${topdir}/packaging/out/generic/realm-core-*.tgz ./"
      }

      step([
        $class: 'S3BucketPublisher',
        dontWaitForConcurrentBuildCompletion: false,
        entries: [[
          bucket: 'realm-ci-artifacts',
          excludedFile: '',
          flatten: false,
          gzipFiles: false,
          managedArtifacts: false,
          noUploadOnFailure: true,
          selectedRegion: 'us-east-1',
          sourceFile: "core/v${version}/linux/*.tgz",
          storageClass: 'STANDARD',
          uploadFromSlave: false,
          useServerSideEncryption: false
        ]],
        profileName: 'hub-jenkins-user',
        userMetadata: []
      ])
    }
  }
}

def doPublishLocalArtifacts() {
  // TODO create a Dockerfile for an image only containing s3cmd
  return {
    node('dk01') {
      unstash 'cocoa-package'
      unstash 'dotnet-package'
      unstash 'node-linux-package'
      unstash 'node-cocoa-package'
      unstash 'android-package'
      withCredentials([[$class: 'FileBinding', credentialsId: 'c0cc8f9e-c3f1-4e22-b22f-6568392e26ae', variable: 's3cfg_config_file']]) {
        sh 'find . -type f -exec s3cmd -c $s3cfg_config_file put {} s3://static.realm.io/downloads/core \\;'
      }
    }
  }
}

def setBuildName(newBuildName) {
  currentBuild.displayName = "${currentBuild.displayName} - ${newBuildName}"
}

def getArchive() {
    sh 'rm -rf *'
    unstash 'core-source'
    sh 'unzip -o -q core.zip'
}

def getSourceArchive() {
  checkout scm
  sh 'git clean -ffdx -e .????????'
  sh 'git submodule update --init'
}<|MERGE_RESOLUTION|>--- conflicted
+++ resolved
@@ -5,34 +5,6 @@
   def gitSha
   def dependencies
 
-<<<<<<< HEAD
-  stage('gather-info') {
-    node {
-      checkout([
-        $class: 'GitSCM',
-        branches: scm.branches,
-        gitTool: 'native git',
-        extensions: scm.extensions + [[$class: 'CleanCheckout']],
-        userRemoteConfigs: scm.userRemoteConfigs
-      ])
-      sh 'git archive -o core.zip HEAD'
-      stash includes: 'core.zip', name: 'core-source'
-
-      dependencies = readProperties file: 'dependencies.list'
-      echo "VERSION: ${dependencies.VERSION}"
-
-      gitTag = readGitTag()
-      gitSha = readGitSha()
-      echo "tag: ${gitTag}"
-      if (gitTag == "") {
-        echo "No tag given for this build"
-        setBuildName(gitSha)
-      } else {
-        if (gitTag != "v${dependencies.VERSION}") {
-          def message = "Git tag '${gitTag}' does not match v${dependencies.VERSION}"
-          echo message
-          throw new IllegalStateException(message)
-=======
   timeout(time: 1, unit: 'HOURS') {
     stage('gather-info') {
       node {
@@ -55,10 +27,11 @@
         if (gitTag == "") {
           echo "No tag given for this build"
           setBuildName(gitSha)
->>>>>>> d917628c
         } else {
           if (gitTag != "v${dependencies.VERSION}") {
-            echo "Git tag '${gitTag}' does not match v${dependencies.VERSION}"
+            def message = "Git tag '${gitTag}' does not match v${dependencies.VERSION}"
+            echo message
+            throw new IllegalStateException(message)
           } else {
             echo "Building release: '${gitTag}'"
             setBuildName("Tag ${gitTag}")
@@ -66,41 +39,19 @@
         }
       }
 
-<<<<<<< HEAD
-    rpmVersion = dependencies.VERSION.replaceAll("-", "_")
-    echo "rpm version: ${rpmVersion}"
-  }
-
-  stage('check') {
-    parallelExecutors = [
-      checkLinuxRelease: doBuildInDocker('check'),
-      checkLinuxDebug: doBuildInDocker('check-debug'),
-      buildCocoa: doBuildCocoa(gitTag),
-      buildNodeLinux: doBuildNodeInDocker(gitTag),
-      buildNodeOsx: doBuildNodeInOsx(gitTag),
-      buildDotnetOsx: doBuildDotNetOsx(gitTag),
-      buildAndroid: doBuildAndroid(gitTag),
-      addressSanitizer: doBuildInDocker('jenkins-pipeline-address-sanitizer')
-      //threadSanitizer: doBuildInDocker('jenkins-pipeline-thread-sanitizer')
-    ]
-
-    if (env.CHANGE_TARGET) {
-      parallelExecutors['diffCoverage'] = buildDiffCoverage()
-=======
       rpmVersion = dependencies.VERSION.replaceAll("-", "_")
       echo "rpm version: ${rpmVersion}"
->>>>>>> d917628c
     }
 
     stage('check') {
       parallelExecutors = [
         checkLinuxRelease: doBuildInDocker('check'),
         checkLinuxDebug: doBuildInDocker('check-debug'),
-        buildCocoa: doBuildCocoa(),
-        buildNodeLinux: doBuildNodeInDocker(),
-        buildNodeOsx: doBuildNodeInOsx(),
-        buildDotnetOsx: doBuildDotNetOsx(),
-        buildAndroid: doBuildAndroid(),
+        buildCocoa: doBuildCocoa(gitTag),
+        buildNodeLinux: doBuildNodeInDocker(gitTag),
+        buildNodeOsx: doBuildNodeInOsx(gitTag),
+        buildDotnetOsx: doBuildDotNetOsx(gitTag),
+        buildAndroid: doBuildAndroid(gitTag),
         addressSanitizer: doBuildInDocker('jenkins-pipeline-address-sanitizer')
         //threadSanitizer: doBuildInDocker('jenkins-pipeline-thread-sanitizer')
       ]
@@ -114,18 +65,10 @@
 
     stage('build-packages') {
       parallel(
-<<<<<<< HEAD
-        generic: doPublishGeneric(),
-        centos7: doPublish('centos-7', 'rpm', 'el', 7),
-        centos6: doPublish('centos-6', 'rpm', 'el', 6),
-        ubuntu1604: doPublish('ubuntu-1604', 'deb', 'ubuntu', 'xenial'),
-        others: doPublishLocalArtifacts()
-=======
         generic: doBuildPackage('generic', 'tgz'),
         centos7: doBuildPackage('centos-7', 'rpm'),
         centos6: doBuildPackage('centos-6', 'rpm'),
         ubuntu1604: doBuildPackage('ubuntu-1604', 'deb')
->>>>>>> d917628c
       )
     }
 
@@ -135,7 +78,8 @@
           generic: doPublishGeneric(),
           centos7: doPublish('centos-7', 'rpm', 'el', 7),
           centos6: doPublish('centos-6', 'rpm', 'el', 6),
-          ubuntu1604: doPublish('ubuntu-1604', 'deb', 'ubuntu', 'xenial')
+          ubuntu1604: doPublish('ubuntu-1604', 'deb', 'ubuntu', 'xenial'),
+          others: doPublishLocalArtifacts()
         )
       }
     }
