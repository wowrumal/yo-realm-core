--- conflicted
+++ resolved
@@ -228,14 +228,11 @@
     void attach(Table*, size_t row_ndx) noexcept;
     void reattach(Table*, size_t row_ndx) noexcept;
     void impl_detach() noexcept;
-<<<<<<< HEAD
-    RowBase() { }
-=======
+
     RowBase()
     {
     }
 
->>>>>>> 1af59e2f
     RowBase(const RowBase&) = delete;
     using HandoverPatch = RowBaseHandoverPatch;
 
@@ -743,15 +740,9 @@
 {
 }
 
-<<<<<<< HEAD
-template<class T>
-inline BasicRow<T>::BasicRow(const BasicRow<T>& row) noexcept:
-    RowBase()
-=======
 template <class T>
 inline BasicRow<T>::BasicRow(const BasicRow<T>& row) noexcept
     : RowBase()
->>>>>>> 1af59e2f
 {
     attach(const_cast<Table*>(row.m_table.get()), row.m_row_ndx);
 }
