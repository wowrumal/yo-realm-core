////////////////////////////////////////////////////////////////////////////
//
// Copyright 2016 Realm Inc.
//
// Licensed under the Apache License, Version 2.0 (the "License");
// you may not use this file except in compliance with the License.
// You may obtain a copy of the License at
//
// http://www.apache.org/licenses/LICENSE-2.0
//
// Unless required by applicable law or agreed to in writing, software
// distributed under the License is distributed on an "AS IS" BASIS,
// WITHOUT WARRANTIES OR CONDITIONS OF ANY KIND, either express or implied.
// See the License for the specific language governing permissions and
// limitations under the License.
//
////////////////////////////////////////////////////////////////////////////

#include "catch2/catch.hpp"

#include "util/index_helpers.hpp"
#include "util/test_file.hpp"
#include "util/test_utils.hpp"

#include "impl/collection_notifier.hpp"
#include "impl/realm_coordinator.hpp"
#include "impl/transact_log_handler.hpp"
#include "binding_context.hpp"
#include "property.hpp"
#include "object_schema.hpp"
#include "schema.hpp"

#include <realm/db.hpp>
#include <realm/history.hpp>

using namespace realm;

class CaptureHelper {
public:
    CaptureHelper(TransactionRef group, SharedRealm const& r, LnkLst& lv, TableKey table_key)
    : m_realm(r)
    , m_group(group)
    , m_list(lv)
    , m_table_key(table_key)
    {
        m_realm->begin_transaction();

        m_initial.reserve(lv.size());
        for (size_t i = 0; i < lv.size(); ++i)
            m_initial.push_back(lv.ObjList::get_key(i));
    }

    CollectionChangeSet finish() {
        m_realm->commit_transaction();

        _impl::CollectionChangeBuilder c;
        _impl::TransactionChangeInfo info{};
        info.tables[m_table_key.value];
        info.lists.push_back({m_table_key.value, m_list.ConstLstBase::get_key().value, m_list.get_col_key().value, &c});
        _impl::transaction::advance(*m_group, info);

        if (info.lists.empty()) {
            REQUIRE(!m_list.is_attached());
            return {};
        }

        validate(c);
        return std::move(c);
    }

    explicit operator bool() const { return m_realm->is_in_transaction(); }

private:
    SharedRealm m_realm;
    TransactionRef m_group;

    LnkLst& m_list;
    std::vector<ObjKey> m_initial;
    TableKey m_table_key;

    void validate(CollectionChangeSet const& info)
    {
        info.insertions.verify();
        info.deletions.verify();
        info.modifications.verify();

        std::vector<ObjKey> move_sources;
        for (auto const& move : info.moves)
            move_sources.push_back(m_initial[move.from]);

        // Apply the changes from the transaction log to our copy of the
        // initial, using UITableView's batching rules (i.e. delete, then
        // insert, then update)
        auto it = util::make_reverse_iterator(info.deletions.end());
        auto end = util::make_reverse_iterator(info.deletions.begin());
        for (; it != end; ++it) {
            m_initial.erase(m_initial.begin() + it->first, m_initial.begin() + it->second);
        }

        m_list.size();
        for (auto const& range : info.insertions) {
            for (auto i = range.first; i < range.second; ++i)
                m_initial.insert(m_initial.begin() + i, m_list.ObjList::get_key(i));
        }

        for (auto const& range : info.modifications) {
            for (auto i = range.first; i < range.second; ++i)
                m_initial[i] = m_list.ObjList::get_key(i);
        }

        REQUIRE(m_list.is_attached());

        // and make sure we end up with the same end result
        if (m_initial.size() != m_list.size()) {
            std::cout << "Error " << m_list.size() << std::endl;
        }
        REQUIRE(m_initial.size() == m_list.size());
        for (size_t i = 0; i < m_initial.size(); ++i)
            CHECK(m_initial[i] == m_list.ObjList::get_key(i));

        // Verify that everything marked as a move actually is one
        for (size_t i = 0; i < move_sources.size(); ++i) {
            if (!info.modifications.contains(info.moves[i].to)) {
                CHECK(m_list.ObjList::get_key(info.moves[i].to) == move_sources[i]);
            }
        }
    }
};

struct ArrayChange {
    BindingContext::ColumnInfo::Kind kind;
    IndexSet indices;
};

static bool operator==(ArrayChange const& a, ArrayChange const& b)
{
    return a.kind == b.kind
        && std::equal(a.indices.as_indexes().begin(), a.indices.as_indexes().end(),
                      b.indices.as_indexes().begin(), b.indices.as_indexes().end());
}

namespace Catch {
template<>
struct StringMaker<ArrayChange> {
    static std::string convert(ArrayChange const& c)
    {
        std::stringstream ss;
        switch (c.kind) {
            case BindingContext::ColumnInfo::Kind::Insert: ss << "Insert{"; break;
            case BindingContext::ColumnInfo::Kind::Remove: ss << "Remove{"; break;
            case BindingContext::ColumnInfo::Kind::Set: ss << "Set{"; break;
            case BindingContext::ColumnInfo::Kind::SetAll: return "SetAll";
            case BindingContext::ColumnInfo::Kind::None: return "None";
        }
        for (auto& range : c.indices)
            ss << range.first << "-" << range.second << ", ";
        auto str = ss.str();
        str.pop_back();
        str.back() = '}';
        return str;
    }
};
} // namespace Catch

class KVOContext : public BindingContext {
public:
    KVOContext(std::initializer_list<Obj> objects)
    {
        m_result.reserve(objects.size());
        for (auto& obj : objects) {
            m_result.push_back(ObserverState{obj.get_table()->get_key().value,
                obj.get_key().value, (void *)(uintptr_t)m_result.size()});
        }
    }

    bool modified(size_t index, ColKey col_key) const noexcept
    {
        auto it = std::find_if(begin(m_result), end(m_result),
                               [=](auto&& change) { return (void *)(uintptr_t)index == change.info; });
        if (it == m_result.end())
            return false;
        auto col = it->changes.find(col_key.value);
        return col != it->changes.end() && col->second.kind != BindingContext::ColumnInfo::Kind::None;
    }

    bool invalidated(size_t index) const noexcept
    {
        return std::find(begin(m_invalidated), end(m_invalidated), (void *)(uintptr_t)index) != end(m_invalidated);
    }

    ArrayChange array_change(size_t index, ColKey col_key) const noexcept
    {
        auto& changes = m_result[index].changes;
        auto col = changes.find(col_key.value);
        return col == changes.end()
            ? ArrayChange{ColumnInfo::Kind::None, {}}
            : ArrayChange{col->second.kind, col->second.indices};
    }

private:
    std::vector<ObserverState> m_result;
    std::vector<void*> m_invalidated;

    std::vector<ObserverState> get_observed_rows() override
    {
        return m_result;
    }

    void did_change(std::vector<ObserverState> const& observers,
                    std::vector<void*> const& invalidated, bool) override
    {
        m_invalidated = invalidated;
        m_result = observers;
    }
};

TEST_CASE("Transaction log parsing: schema change validation") {
    InMemoryTestFile config;
    config.automatic_change_notifications = false;
    config.schema_mode = SchemaMode::Additive;
    auto r = Realm::get_shared_realm(config);
    r->update_schema({
        {"table", {
            {"unindexed", PropertyType::Int},
            {"indexed", PropertyType::Int, Property::IsPrimary{false}, Property::IsIndexed{true}}
        }},
    });
    r->read_group();

    auto history = make_in_realm_history(config.path);
    auto db = DB::create(*history, config.options());

    SECTION("adding a table is allowed") {
        auto wt = db->start_write();
        TableRef table = wt->add_table("new table");
        table->add_column(type_String, "new col");
        wt->commit();

        REQUIRE_NOTHROW(r->refresh());
    }

    SECTION("adding a column at the end of an existing table is allowed") {
        auto wt = db->start_write();
        TableRef table = wt->get_table("class_table");
        table->add_column(type_String, "new col");
        wt->commit();

        REQUIRE_NOTHROW(r->refresh());
    }

    SECTION("removing a column is not allowed") {
        auto wt = db->start_write();
        TableRef table = wt->get_table("class_table");
        table->remove_column(table->get_column_key("indexed"));
        wt->commit();

        REQUIRE_THROWS(r->refresh());
    }

    SECTION("removing a table is not allowed") {
        auto wt = db->start_write();
        wt->remove_table("class_table");
        wt->commit();

        REQUIRE_THROWS(r->refresh());
    }
}

TEST_CASE("Transaction log parsing: changeset calcuation") {
    InMemoryTestFile config;
    config.automatic_change_notifications = false;

    SECTION("table change information") {
        auto r = Realm::get_shared_realm(config);
        r->update_schema({
            {"table", {
                {"pk", PropertyType::Int, Property::IsPrimary{true}},
                {"value", PropertyType::Int}
            }},
        });

        auto& table = *r->read_group().get_table("class_table");
        int64_t table_key = table.get_key().value;
        auto cols = table.get_column_keys();

        r->begin_transaction();
        std::vector<ObjKey> objects;
        table.create_objects(10, objects);
        for (int i = 0; i < 10; ++i)
            table.get_object(objects[i]).set_all(i, i);
        r->commit_transaction();

        auto coordinator = _impl::RealmCoordinator::get_coordinator(config.path);
        auto track_changes = [&](std::vector<int64_t> tables_needed, auto&& f) {
            auto sg = coordinator->begin_read();

            r->begin_transaction();
            f();
            r->commit_transaction();

            _impl::TransactionChangeInfo info{};
            for (auto table : tables_needed)
                info.tables[table];
            _impl::transaction::advance(static_cast<Transaction&>(*sg), info);
            return info;
        };

        SECTION("modifying a row marks it as modified") {
            auto info = track_changes({table_key}, [&] {
                table.get_object(objects[1]).set(cols[1], 2);
            });
            REQUIRE(info.tables.size() == 1);
            REQUIRE_INDICES(info.tables[table_key].modifications, 1);
        }

        SECTION("modifications to untracked tables are ignored") {
            auto info = track_changes({}, [&] {
                table.get_object(objects[1]).set(cols[1], 2);
            });
            REQUIRE(info.tables.empty());
        }

        SECTION("new row additions are reported") {
            auto info = track_changes({table_key}, [&] {
                table.create_object();
                table.create_object();
            });
            REQUIRE(info.tables.size() == 1);
            REQUIRE_INDICES(info.tables[table_key].insertions, 10, 11);
        }

        SECTION("deleting newly added rows makes them not be reported") {
            auto info = track_changes({table_key}, [&] {
                table.create_object();
                table.remove_object(table.create_object().get_key());
            });
            REQUIRE(info.tables.size() == 1);
            REQUIRE_INDICES(info.tables[table_key].insertions, 10);
            REQUIRE(info.tables[table_key].deletions.empty());
        }

        SECTION("modifying newly added rows is reported as a modification") {
            auto info = track_changes({table_key}, [&] {
                table.create_object().set_all(10, 0);
            });
            REQUIRE(info.tables.size() == 1);
            REQUIRE_INDICES(info.tables[table_key].insertions, 10);
            REQUIRE_INDICES(info.tables[table_key].modifications, 10);
        }

        SECTION("remove_object() does not shift rows") {
            auto info = track_changes({table_key}, [&] {
                table.remove_object(objects[2]);
                table.remove_object(objects[3]);
            });
            REQUIRE(info.tables.size() == 1);
            REQUIRE_INDICES(info.tables[table_key].deletions, 2, 3);
            REQUIRE(info.tables[table_key].insertions.empty());
            REQUIRE(info.tables[table_key].moves.empty());
        }

        SECTION("SetDefault does not mark a row as modified") {
            auto info = track_changes({table_key}, [&] {
                bool is_default = true;
                table.get_object(objects[0]).set(cols[0], 1, is_default);
            });
            REQUIRE(info.tables.empty());
        }
    }

    SECTION("LinkView change information") {
        auto r = Realm::get_shared_realm(config);
        r->update_schema({
            {"origin", {
                {"array", PropertyType::Array|PropertyType::Object, "target"}
            }},
            {"target", {
                {"value", PropertyType::Int}
            }},
        });

        auto origin = r->read_group().get_table("class_origin");
        auto target = r->read_group().get_table("class_target");

        r->begin_transaction();

        LnkLst lv = origin->create_object().get_linklist("array");
        std::vector<ObjKey> target_keys;
        for (int i = 0; i < 10; ++i) {
            target_keys.push_back(target->create_object().set_all(i).get_key());
            lv.add(target_keys.back());
        }

        r->commit_transaction();

        auto coordinator = _impl::RealmCoordinator::get_coordinator(config.path);
#define VALIDATE_CHANGES(out) \
    for (CaptureHelper helper(std::static_pointer_cast<Transaction>(coordinator->begin_read()), r, lv, origin->get_key()); \
         helper; out = helper.finish())

        CollectionChangeSet changes;
        SECTION("single change type") {
            SECTION("add single") {
                VALIDATE_CHANGES(changes) {
                    lv.add(target_keys[0]);
                }
                REQUIRE_INDICES(changes.insertions, 10);
            }
            SECTION("add multiple") {
                VALIDATE_CHANGES(changes) {
                    lv.add(target_keys[0]);
                    lv.add(target_keys[0]);
                }
                REQUIRE_INDICES(changes.insertions, 10, 11);
            }

            SECTION("erase single") {
                VALIDATE_CHANGES(changes) {
                    lv.remove(5);
                }
                REQUIRE_INDICES(changes.deletions, 5);
            }
            SECTION("erase contiguous forward") {
                VALIDATE_CHANGES(changes) {
                    lv.remove(5);
                    lv.remove(5);
                    lv.remove(5);
                }
                REQUIRE_INDICES(changes.deletions, 5, 6, 7);
            }
            SECTION("erase contiguous reverse") {
                VALIDATE_CHANGES(changes) {
                    lv.remove(7);
                    lv.remove(6);
                    lv.remove(5);
                }
                REQUIRE_INDICES(changes.deletions, 5, 6, 7);
            }
            SECTION("erase contiguous mixed") {
                VALIDATE_CHANGES(changes) {
                    lv.remove(5);
                    lv.remove(6);
                    lv.remove(5);
                }
                REQUIRE_INDICES(changes.deletions, 5, 6, 7);
            }
            SECTION("erase scattered forward") {
                VALIDATE_CHANGES(changes) {
                    lv.remove(3);
                    lv.remove(4);
                    lv.remove(5);
                }
                REQUIRE_INDICES(changes.deletions, 3, 5, 7);
            }
            SECTION("erase scattered backwards") {
                VALIDATE_CHANGES(changes) {
                    lv.remove(7);
                    lv.remove(5);
                    lv.remove(3);
                }
                REQUIRE_INDICES(changes.deletions, 3, 5, 7);
            }
            SECTION("erase scattered mixed") {
                VALIDATE_CHANGES(changes) {
                    lv.remove(3);
                    lv.remove(6);
                    lv.remove(4);
                }
                REQUIRE_INDICES(changes.deletions, 3, 5, 7);
            }

            SECTION("set single") {
                VALIDATE_CHANGES(changes) {
                    lv.set(5, target_keys[0]);
                }
                REQUIRE_INDICES(changes.modifications, 5);
            }
            SECTION("set contiguous") {
                VALIDATE_CHANGES(changes) {
                    lv.set(5, target_keys[0]);
                    lv.set(6, target_keys[0]);
                    lv.set(7, target_keys[0]);
                }
                REQUIRE_INDICES(changes.modifications, 5, 6, 7);
            }
            SECTION("set scattered") {
                VALIDATE_CHANGES(changes) {
                    lv.set(5, target_keys[0]);
                    lv.set(7, target_keys[0]);
                    lv.set(9, target_keys[0]);
                }
                REQUIRE_INDICES(changes.modifications, 5, 7, 9);
            }
            SECTION("set redundant") {
                VALIDATE_CHANGES(changes) {
                    lv.set(5, target_keys[0]);
                    lv.set(5, target_keys[0]);
                    lv.set(5, target_keys[0]);
                }
                REQUIRE_INDICES(changes.modifications, 5);
            }

            SECTION("clear") {
                VALIDATE_CHANGES(changes) {
                    lv.clear();
                }
                REQUIRE_INDICES(changes.deletions, 0, 1, 2, 3, 4, 5, 6, 7, 8, 9);
            }

            SECTION("move backward") {
                VALIDATE_CHANGES(changes) {
                    lv.move(5, 3);
                }
                REQUIRE_MOVES(changes, {5, 3});
            }

            SECTION("move forward") {
                VALIDATE_CHANGES(changes) {
                    lv.move(1, 3);
                }
                REQUIRE_MOVES(changes, {1, 3});
            }

            SECTION("chained moves") {
                VALIDATE_CHANGES(changes) {
                    lv.move(1, 3);
                    lv.move(3, 5);
                }
                REQUIRE_MOVES(changes, {1, 5});
            }

            SECTION("backwards chained moves") {
                VALIDATE_CHANGES(changes) {
                    lv.move(5, 3);
                    lv.move(3, 1);
                }
                REQUIRE_MOVES(changes, {5, 1});
            }

            SECTION("moves shifting other moves") {
                VALIDATE_CHANGES(changes) {
                    lv.move(1, 5);
                    lv.move(2, 7);
                }
                REQUIRE_MOVES(changes, {1, 4}, {3, 7});

                VALIDATE_CHANGES(changes) {
                    lv.move(1, 5);
                    lv.move(7, 0);
                }
                REQUIRE_MOVES(changes, {1, 6}, {7, 0});
            }

            SECTION("move to current location is a no-op") {
                VALIDATE_CHANGES(changes) {
                    lv.move(5, 5);
                }
                REQUIRE(changes.insertions.empty());
                REQUIRE(changes.deletions.empty());
                REQUIRE(changes.moves.empty());
            }

            SECTION("delete a target row") {
                VALIDATE_CHANGES(changes) {
                    target->get_object(5).remove();
                }
                REQUIRE_INDICES(changes.deletions, 5);
            }

            SECTION("delete all target rows") {
                VALIDATE_CHANGES(changes) {
                    lv.remove_all_target_rows();
                }
                REQUIRE_INDICES(changes.deletions, 0, 1, 2, 3, 4, 5, 6, 7, 8, 9);
            }

            SECTION("clear target table") {
                VALIDATE_CHANGES(changes) {
                    target->clear();
                }
                REQUIRE_INDICES(changes.deletions, 0, 1, 2, 3, 4, 5, 6, 7, 8, 9);
            }

            SECTION("swap()") {
                VALIDATE_CHANGES(changes) {
                    lv.swap(3, 5);
                }
                REQUIRE_MOVES(changes, {3, 5}, {5, 3});
            }
        }

        SECTION("mixed change types") {
            SECTION("set -> insert") {
                VALIDATE_CHANGES(changes) {
                    lv.set(5, target_keys[0]);
                    lv.insert(5, target_keys[0]);
                }
                REQUIRE_INDICES(changes.insertions, 5);
                REQUIRE_INDICES(changes.modifications, 6);

                VALIDATE_CHANGES(changes) {
                    lv.set(4, target_keys[0]);
                    lv.insert(5, target_keys[0]);
                }
                REQUIRE_INDICES(changes.insertions, 5);
                REQUIRE_INDICES(changes.modifications, 4);
            }
            SECTION("insert -> set") {
                VALIDATE_CHANGES(changes) {
                    lv.insert(5, target_keys[0]);
                    lv.set(5, target_keys[1]);
                }
                REQUIRE_INDICES(changes.insertions, 5);
                REQUIRE_INDICES(changes.modifications, 5);

                VALIDATE_CHANGES(changes) {
                    lv.insert(5, target_keys[0]);
                    lv.set(6, target_keys[1]);
                }
                REQUIRE_INDICES(changes.insertions, 5);
                REQUIRE_INDICES(changes.modifications, 6);

                VALIDATE_CHANGES(changes) {
                    lv.insert(6, target_keys[0]);
                    lv.set(5, target_keys[1]);
                }
                REQUIRE_INDICES(changes.insertions, 6);
                REQUIRE_INDICES(changes.modifications, 5);
            }

            SECTION("set -> erase") {
                VALIDATE_CHANGES(changes) {
                    lv.set(5, target_keys[0]);
                    lv.remove(5);
                }
                REQUIRE_INDICES(changes.deletions, 5);
                REQUIRE(changes.modifications.empty());

                VALIDATE_CHANGES(changes) {
                    lv.set(5, target_keys[0]);
                    lv.remove(4);
                }
                REQUIRE_INDICES(changes.deletions, 4);
                REQUIRE_INDICES(changes.modifications, 4);

                VALIDATE_CHANGES(changes) {
                    lv.set(5, target_keys[0]);
                    lv.remove(4);
                    lv.remove(4);
                }
                REQUIRE_INDICES(changes.deletions, 4, 5);
                REQUIRE(changes.modifications.empty());
            }

            SECTION("erase -> set") {
                VALIDATE_CHANGES(changes) {
                    lv.remove(5);
                    lv.set(5, target_keys[0]);
                }
                REQUIRE_INDICES(changes.deletions, 5);
                REQUIRE_INDICES(changes.modifications, 5);
            }

            SECTION("insert -> clear") {
                VALIDATE_CHANGES(changes) {
                    lv.add(target_keys[0]);
                    lv.clear();
                }
                REQUIRE_INDICES(changes.deletions, 0, 1, 2, 3, 4, 5, 6, 7, 8, 9);
                REQUIRE(changes.insertions.empty());
            }

            SECTION("set -> clear") {
                VALIDATE_CHANGES(changes) {
                    lv.set(0, target_keys[5]);
                    lv.clear();
                }
                REQUIRE_INDICES(changes.deletions, 0, 1, 2, 3, 4, 5, 6, 7, 8, 9);
                REQUIRE(changes.modifications.empty());
            }

            SECTION("clear -> insert") {
                VALIDATE_CHANGES(changes) {
                    lv.clear();
                    lv.add(target_keys[0]);
                }
                REQUIRE_INDICES(changes.deletions, 0, 1, 2, 3, 4, 5, 6, 7, 8, 9);
                REQUIRE_INDICES(changes.insertions, 0);
            }

            SECTION("insert -> delete") {
                VALIDATE_CHANGES(changes) {
                    lv.add(target_keys[0]);
                    lv.remove(10);
                }
                REQUIRE(changes.insertions.empty());
                REQUIRE(changes.deletions.empty());

                VALIDATE_CHANGES(changes) {
                    lv.add(target_keys[0]);
                    lv.remove(9);
                }
                REQUIRE_INDICES(changes.deletions, 9);
                REQUIRE_INDICES(changes.insertions, 9);

                VALIDATE_CHANGES(changes) {
                    lv.insert(1, target_keys[1]);
                    lv.insert(3, target_keys[3]);
                    lv.insert(5, target_keys[5]);
                    lv.remove(6);
                    lv.remove(4);
                    lv.remove(2);
                }
                REQUIRE_INDICES(changes.deletions, 1, 2, 3);
                REQUIRE_INDICES(changes.insertions, 1, 2, 3);

                VALIDATE_CHANGES(changes) {
                    lv.insert(1, target_keys[1]);
                    lv.insert(3, target_keys[3]);
                    lv.insert(5, target_keys[5]);
                    lv.remove(2);
                    lv.remove(3);
                    lv.remove(4);
                }
                REQUIRE_INDICES(changes.deletions, 1, 2, 3);
                REQUIRE_INDICES(changes.insertions, 1, 2, 3);
            }

            SECTION("delete -> insert") {
                VALIDATE_CHANGES(changes) {
                    lv.remove(9);
                    lv.add(target_keys[0]);
                }
                REQUIRE_INDICES(changes.deletions, 9);
                REQUIRE_INDICES(changes.insertions, 9);
            }

            SECTION("interleaved delete and insert") {
                VALIDATE_CHANGES(changes) {
                    lv.remove(9);
                    lv.remove(7);
                    lv.remove(5);
                    lv.remove(3);
                    lv.remove(1);

                    lv.insert(4, target_keys[9]);
                    lv.insert(3, target_keys[7]);
                    lv.insert(2, target_keys[5]);
                    lv.insert(1, target_keys[3]);
                    lv.insert(0, target_keys[1]);

                    lv.remove(9);
                    lv.remove(7);
                    lv.remove(5);
                    lv.remove(3);
                    lv.remove(1);
                }

                REQUIRE_INDICES(changes.deletions, 0, 1, 2, 3, 4, 5, 6, 7, 8, 9);
                REQUIRE_INDICES(changes.insertions, 0, 1, 2, 3, 4);
            }

            SECTION("move after set is just insert+delete") {
                VALIDATE_CHANGES(changes) {
                    lv.set(5, target_keys[6]);
                    lv.move(5, 0);
                }

                REQUIRE_INDICES(changes.deletions, 5);
                REQUIRE_INDICES(changes.insertions, 0);
                REQUIRE_MOVES(changes, {5, 0});
            }

            SECTION("set after move is just insert+delete") {
                VALIDATE_CHANGES(changes) {
                    lv.move(5, 0);
                    lv.set(0, target_keys[6]);
                }

                REQUIRE_INDICES(changes.deletions, 5);
                REQUIRE_INDICES(changes.insertions, 0);
                REQUIRE_MOVES(changes, {5, 0});
            }

            SECTION("delete after move removes original row") {
                VALIDATE_CHANGES(changes) {
                    lv.move(5, 0);
                    lv.remove(0);
                }

                REQUIRE_INDICES(changes.deletions, 5);
                REQUIRE(changes.moves.empty());
            }

            SECTION("moving newly inserted row just changes reported index of insert") {
                VALIDATE_CHANGES(changes) {
                    lv.move(5, 0);
                    lv.remove(0);
                }

                REQUIRE_INDICES(changes.deletions, 5);
                REQUIRE(changes.moves.empty());
            }

            SECTION("moves shift insertions/changes like any other insertion") {
                VALIDATE_CHANGES(changes) {
                    lv.insert(5, target_keys[5]);
                    lv.set(6, target_keys[6]);
                    lv.move(7, 4);
                }
                REQUIRE_INDICES(changes.deletions, 6);
                REQUIRE_INDICES(changes.insertions, 4, 6);
                REQUIRE_INDICES(changes.modifications, 7);
                REQUIRE_MOVES(changes, {6, 4});
            }

            SECTION("clear after delete") {
                VALIDATE_CHANGES(changes) {
                    lv.remove(5);
                    lv.clear();
                }
                REQUIRE_INDICES(changes.deletions, 0, 1, 2, 3, 4, 5, 6, 7, 8, 9);
            }

            SECTION("erase before previous move target") {
                VALIDATE_CHANGES(changes) {
                    lv.move(2, 8);
                    lv.remove(5);
                }
                REQUIRE_INDICES(changes.insertions, 7);
                REQUIRE_INDICES(changes.deletions, 2, 6);
                REQUIRE_MOVES(changes, {2, 7});
            }

            SECTION("insert after move updates move destination") {
                VALIDATE_CHANGES(changes) {
                    lv.move(2, 8);
                    lv.insert(5, target_keys[5]);
                }
                REQUIRE_MOVES(changes, {2, 9});
            }
        }

        SECTION("deleting the linkview") {
            SECTION("directly") {
                VALIDATE_CHANGES(changes) {
                    origin->get_object(0).remove();
                }
                REQUIRE(!lv.is_attached());
                REQUIRE(changes.insertions.empty());
                REQUIRE(changes.deletions.empty());
                REQUIRE(changes.modifications.empty());
            }

            SECTION("table clear") {
                VALIDATE_CHANGES(changes) {
                    origin->clear();
                }
                REQUIRE(!lv.is_attached());
                REQUIRE(changes.insertions.empty());
                REQUIRE(changes.deletions.empty());
                REQUIRE(changes.modifications.empty());
            }

            SECTION("delete a different lv") {
                r->begin_transaction();
                auto new_obj = origin->create_object();
                r->commit_transaction();

                VALIDATE_CHANGES(changes) {
                    new_obj.remove();
                }
                REQUIRE(changes.insertions.empty());
                REQUIRE(changes.deletions.empty());
                REQUIRE(changes.modifications.empty());
            }
        }

        SECTION("modifying a different linkview should not produce notifications") {
            r->begin_transaction();
            auto lv2 = origin->create_object().get_linklist("array");
            lv2.add(target_keys[5]);
            r->commit_transaction();

            VALIDATE_CHANGES(changes) {
                lv2.add(target_keys[1]);
                lv2.add(target_keys[2]);
                lv2.remove(0);
                lv2.set(0, target_keys[6]);
                lv2.move(1, 0);
                lv2.swap(0, 1);
                lv2.clear();
                lv2.add(target_keys[1]);
            }

            REQUIRE(changes.insertions.empty());
            REQUIRE(changes.deletions.empty());
            REQUIRE(changes.modifications.empty());
        }
    }

    SECTION("object change information") {
        auto realm = Realm::get_shared_realm(config);
        realm->update_schema({
            {"origin", {
                {"pk", PropertyType::Int, Property::IsPrimary{true}},
                {"link", PropertyType::Object|PropertyType::Nullable, "target"},
                {"array", PropertyType::Array|PropertyType::Object, "target"},
                {"int array", PropertyType::Array|PropertyType::Int},
            }},
            {"origin 2", {
                {"pk", PropertyType::Int, Property::IsPrimary{true}},
                {"link", PropertyType::Object|PropertyType::Nullable, "target"},
                {"array", PropertyType::Array|PropertyType::Object, "target"}
            }},
            {"target", {
                {"pk", PropertyType::Int, Property::IsPrimary{true}},
                {"value 1", PropertyType::Int},
                {"value 2", PropertyType::Int},
            }},
        });

        auto origin = realm->read_group().get_table("class_origin");
        auto target = realm->read_group().get_table("class_target");
        auto origin_cols = origin->get_column_keys();
        auto target_cols = target->get_column_keys();

        realm->begin_transaction();

        std::vector<ObjKey> target_keys;
        target->create_objects(10, target_keys);
        for (int i = 0; i < 10; ++i)
            target->get_object(target_keys[i]).set_all(i, i, i);

        std::vector<ObjKey> origin_keys;
        origin->create_objects(3, origin_keys);
        origin->get_object(origin_keys[0]).set_all(5, target_keys[5]);
        origin->get_object(origin_keys[1]).set_all(5, target_keys[6]);

        auto lv = origin->get_object(origin_keys[0]).get_linklist(origin_cols[2]);
        for (auto key : target_keys)
            lv.add(key);
        auto lv2 = origin->get_object(origin_keys[1]).get_linklist(origin_cols[2]);
        lv2.add(target_keys[0]);

        auto tr = origin->get_object(origin_keys[0]).get_list<int64_t>(origin_cols[3]);
        for (int i = 0; i < 10; ++i)
            tr.add(i);
        auto tr2 = origin->get_object(origin_keys[1]).get_list<int64_t>(origin_cols[3]);
        for (int i = 0; i < 10; ++i)
            tr2.add(0);

        realm->read_group().get_table("class_origin 2")->create_object();

        realm->commit_transaction();

        auto observe = [&](std::initializer_list<Obj> rows, auto&& fn) {
            auto realm2 = Realm::get_shared_realm(config);
            auto& group = realm2->read_group();
            static_cast<void>(group); // silence unused warning
            KVOContext observer(rows);
            observer.realm = realm2;
            realm2->m_binding_context.reset(&observer);

            realm->begin_transaction();
            lv.size(); lv2.size(); tr.size(); tr2.size();
            fn();
            realm->commit_transaction();
            lv.size(); lv2.size(); tr.size(); tr2.size();

            realm2->refresh();
            realm2->m_binding_context.release();

            return observer;
        };

        auto observe_rollback = [&](std::initializer_list<Obj> rows, auto&& fn) {
            KVOContext observer(rows);
            observer.realm = realm;
            realm->m_binding_context.reset(&observer);

            realm->begin_transaction();
            lv.size(); lv2.size(); tr.size(); tr2.size();
            fn();
            realm->cancel_transaction();
            lv.size(); lv2.size(); tr.size(); tr2.size();

            realm->m_binding_context.release();
            return observer;
        };

        SECTION("setting a property marks that property as changed") {
            auto o = target->get_object(target_keys[0]);
            auto changes = observe({o}, [&] {
                o.set(target_cols[0], 1);
            });
            REQUIRE(changes.modified(0, target_cols[0]));
            REQUIRE_FALSE(changes.modified(0, target_cols[1]));
            REQUIRE_FALSE(changes.modified(0, target_cols[2]));
        }

        SECTION("self-assignment marks as changed") {
            auto o = target->get_object(target_keys[0]);
            auto changes = observe({o}, [&] {
                o.set(target_cols[0], o.get<int64_t>(target_cols[0]));
            });
            REQUIRE(changes.modified(0, target_cols[0]));
            REQUIRE_FALSE(changes.modified(0, target_cols[1]));
            REQUIRE_FALSE(changes.modified(0, target_cols[2]));
        }

        SECTION("SetDefault does not mark as changed") {
            auto o = target->get_object(target_keys[0]);
            auto changes = observe({o}, [&] {
                o.set(target_cols[0], 5, true);
            });
            REQUIRE_FALSE(changes.modified(0, target_cols[0]));
            REQUIRE_FALSE(changes.modified(0, target_cols[1]));
            REQUIRE_FALSE(changes.modified(0, target_cols[2]));
        }

        SECTION("multiple properties on a single object are handled properly") {
            auto o = target->get_object(target_keys[0]);
            auto changes = observe({o}, [&] {
                o.set(target_cols[1], 1);
            });
            REQUIRE_FALSE(changes.modified(0, target_cols[0]));
            REQUIRE(changes.modified(0, target_cols[1]));
            REQUIRE_FALSE(changes.modified(0, target_cols[2]));

            changes = observe({o}, [&] {
                o.set(target_cols[2], 1);
            });
            REQUIRE_FALSE(changes.modified(0, target_cols[0]));
            REQUIRE_FALSE(changes.modified(0, target_cols[1]));
            REQUIRE(changes.modified(0, target_cols[2]));

            changes = observe({o}, [&] {
                o.set(target_cols[0], 1);
                o.set(target_cols[2], 1);
            });
            REQUIRE(changes.modified(0, target_cols[0]));
            REQUIRE_FALSE(changes.modified(0, target_cols[1]));
            REQUIRE(changes.modified(0, target_cols[2]));

            changes = observe({o}, [&] {
                o.set(target_cols[0], 1);
                o.set(target_cols[1], 1);
                o.set(target_cols[2], 1);
            });
            REQUIRE(changes.modified(0, target_cols[0]));
            REQUIRE(changes.modified(0, target_cols[1]));
            REQUIRE(changes.modified(0, target_cols[2]));
        }

        SECTION("setting other objects does not mark as changed") {
            auto o = target->get_object(target_keys[0]);
            auto changes = observe({o}, [&] {
              target->get_object(target_keys[1]).set(target_cols[0], 5);
            });
            REQUIRE_FALSE(changes.modified(0, target_cols[0]));
            REQUIRE_FALSE(changes.modified(0, target_cols[1]));
            REQUIRE_FALSE(changes.modified(0, target_cols[2]));
        }

        SECTION("deleting an observed object adds it to invalidated") {
            auto o = target->get_object(target_keys[0]);
            auto changes = observe({o}, [&] {
                o.remove();
            });
            REQUIRE(changes.invalidated(0));
        }

        SECTION("deleting an unobserved object does nothing") {
            auto o = target->get_object(target_keys[0]);
            auto changes = observe({o}, [&] {
                target->get_object(target_keys[1]).remove();
            });
            REQUIRE_FALSE(changes.invalidated(0));
        }

        SECTION("deleting the target of a link marks the link as modified") {
            auto o = origin->get_object(origin_keys[0]);
            auto changes = observe({o}, [&] {
                o.get_linked_object(origin_cols[1]).remove();
            });
            REQUIRE(changes.modified(0, origin_cols[1]));
        }

        SECTION("clearing the target table of a link marks the link as modified") {
            auto o = origin->get_object(origin_keys[0]);
            auto changes = observe({o}, [&] {
                target->clear();
            });
            REQUIRE(changes.modified(0, origin_cols[1]));
        }

        SECTION("clearing a table invalidates all observers for that table") {
            auto r1 = target->get_object(target_keys[0]);
            auto r2 = target->get_object(target_keys[5]);
            auto r3 = origin->get_object(origin_keys[0]);
            auto changes = observe({r1, r2, r3}, [&] {
                target->clear();
            });
            REQUIRE(changes.invalidated(0));
            REQUIRE(changes.invalidated(1));
            REQUIRE_FALSE(changes.invalidated(2));
        }

        using Kind = BindingContext::ColumnInfo::Kind;
        auto o = origin->get_object(origin_keys[0]);
        const auto lv_col = origin_cols[2];
        SECTION("array: add()") {
            auto changes = observe({o}, [&] {
                lv.add(target_keys[0]);
            });
            REQUIRE(changes.array_change(0, lv_col) == (ArrayChange{Kind::Insert, {10}}));
        }

        SECTION("array: insert()") {
            auto changes = observe({o}, [&] {
                lv.insert(4, target_keys[0]);
                lv.insert(2, target_keys[0]);
                lv.insert(8, target_keys[0]);
            });
            REQUIRE(changes.array_change(0, lv_col) == (ArrayChange{Kind::Insert, {2, 5, 8}}));
        }

        SECTION("array: remove()") {
            auto changes = observe({o}, [&] {
                lv.remove(0);
                lv.remove(2);
            });
            REQUIRE(changes.array_change(0, lv_col) == (ArrayChange{Kind::Remove, {0, 3}}));
        }

        SECTION("array: set()") {
            auto changes = observe({o}, [&] {
                lv.set(0, target_keys[3]);
                lv.set(2, target_keys[3]);
            });
            REQUIRE(changes.array_change(0, lv_col) == (ArrayChange{Kind::Set, {0, 2}}));
        }

        SECTION("array: move()") {
            SECTION("swap forward") {
                auto changes = observe({o}, [&] {
                    lv.move(3, 4);
                });
                REQUIRE(changes.array_change(0, lv_col) == (ArrayChange{Kind::Set, {3, 4}}));
            }

            SECTION("swap backwards") {
                auto changes = observe({o}, [&] {
                    lv.move(4, 3);
                });
                REQUIRE(changes.array_change(0, lv_col) == (ArrayChange{Kind::Set, {3, 4}}));
            }

            SECTION("move fowards") {
                auto changes = observe({o}, [&] {
                    lv.move(3, 5);
                });
                REQUIRE(changes.array_change(0, lv_col) == (ArrayChange{Kind::Set, {3, 4, 5}}));
            }

            SECTION("move backwards") {
                auto changes = observe({o}, [&] {
                    lv.move(5, 3);
                });
                REQUIRE(changes.array_change(0, lv_col) == (ArrayChange{Kind::Set, {3, 4, 5}}));
            }

            SECTION("multiple moves collapsing to nothing") {
                auto changes = observe({o}, [&] {
                    lv.move(3, 4);
                    lv.move(4, 5);
                    lv.move(5, 3);
                });
                REQUIRE(changes.array_change(0, lv_col) == (ArrayChange{Kind::None, {}}));
            }

            SECTION("multiple moves") {
                auto changes = observe({o}, [&] {
                    lv.move(3, 6);
                    lv.move(6, 4);
                });
                REQUIRE(changes.array_change(0, lv_col) == (ArrayChange{Kind::Set, {3, 4}}));

                changes = observe({o}, [&] {
                    lv.move(3, 6);
                    lv.move(6, 0);
                });
                REQUIRE(changes.array_change(0, lv_col) == (ArrayChange{Kind::Set, {0, 1, 2, 3}}));

                changes = observe({o}, [&] {
                    lv.move(9, 0);
                    lv.move(1, 7);
                });
                REQUIRE(changes.array_change(0, lv_col) == (ArrayChange{Kind::Set, {0, 7, 8, 9}}));
            }
        }

        SECTION("array: swap()") {
            auto changes = observe({o}, [&] {
                lv.swap(5, 3);
            });
            REQUIRE(changes.array_change(0, lv_col) == (ArrayChange{Kind::Set, {3, 5}}));
        }

        SECTION("array: clear()") {
            auto changes = observe({o}, [&] {
                lv.clear();
            });
            REQUIRE(changes.array_change(0, lv_col) == (ArrayChange{Kind::Remove, {0, 1, 2, 3, 4, 5, 6, 7, 8, 9}}));
        }

        SECTION("array: clear() after add()") {
            auto changes = observe({o}, [&] {
                lv.add(target_keys[0]);
                lv.clear();
            });
            REQUIRE(changes.array_change(0, lv_col) == (ArrayChange{Kind::Remove, {0, 1, 2, 3, 4, 5, 6, 7, 8, 9}}));
        }

        SECTION("array: clear() after set()") {
            auto changes = observe({o}, [&] {
                lv.set(5, target_keys[3]);
                lv.clear();
            });
            REQUIRE(changes.array_change(0, lv_col) == (ArrayChange{Kind::Remove, {0, 1, 2, 3, 4, 5, 6, 7, 8, 9}}));
        }

        SECTION("array: clear() after remove()") {
            auto changes = observe({o}, [&] {
                lv.remove(2);
                lv.clear();
            });
            REQUIRE(changes.array_change(0, lv_col) == (ArrayChange{Kind::Remove, {0, 1, 2, 3, 4, 5, 6, 7, 8, 9}}));
        }

        SECTION("array: rollback clear()") {
            auto changes = observe_rollback({o}, [&] {
                lv.clear();
            });
            REQUIRE(changes.array_change(0, lv_col) == (ArrayChange{Kind::Insert, {0, 1, 2, 3, 4, 5, 6, 7, 8, 9}}));
        }

        SECTION("array: rollback clear() after add()") {
            auto changes = observe_rollback({o}, [&] {
                lv.add(target_keys[0]);
                lv.clear();
            });
            REQUIRE(changes.array_change(0, lv_col) == (ArrayChange{Kind::Insert, {0, 1, 2, 3, 4, 5, 6, 7, 8, 9}}));
        }

        SECTION("array: rollback clear() after set()") {
            auto changes = observe_rollback({o}, [&] {
                lv.set(5, target_keys[3]);
                lv.clear();
            });
            REQUIRE(changes.array_change(0, lv_col) == (ArrayChange{Kind::Insert, {0, 1, 2, 3, 4, 5, 6, 7, 8, 9}}));
        }

        SECTION("array: rollback clear() after remove()") {
            auto changes = observe_rollback({o}, [&] {
                lv.remove(2);
                lv.clear();
            });
            REQUIRE(changes.array_change(0, lv_col) == (ArrayChange{Kind::Insert, {0, 1, 2, 3, 4, 5, 6, 7, 8, 9}}));
        }

        SECTION("array: rollback add after clear()") {
            auto changes = observe_rollback({o}, [&] {
                lv.clear();
                lv.add(target_keys[0]);
            });
            REQUIRE(changes.array_change(0, lv_col) == (ArrayChange{Kind::SetAll, {}}));
        }

        SECTION("array: multiple change kinds") {
            auto changes = observe({o}, [&] {
                lv.add(target_keys[0]);
                lv.remove(0);
            });
            REQUIRE(changes.array_change(0, lv_col) == (ArrayChange{Kind::SetAll, {}}));
        }

        SECTION("array: modify newly inserted row") {
            auto changes = observe({o}, [&] {
                lv.add(target_keys[0]);
                lv.set(lv.size() - 1, target_keys[1]);
            });
            REQUIRE(changes.array_change(0, lv_col) == (ArrayChange{Kind::Insert, {10}}));
        }

        SECTION("array: modifying different array does not produce changes") {
            auto changes = observe({o}, [&] {
                lv2.add(target_keys[0]);
            });
            REQUIRE_FALSE(changes.modified(0, target_cols[2]));
        }

        SECTION("array: modifying different table does not produce changes") {
            auto changes = observe({o}, [&] {
                realm->read_group().get_table("class_origin 2")->begin()->get_linklist("array").add(target_keys[0]);
            });
            REQUIRE_FALSE(changes.modified(0, target_cols[2]));
        }

        SECTION("array: deleting the containing row after making changes discards the changes") {
            auto changes = observe({o}, [&] {
                lv.insert(4, target_keys[0]);
                lv.insert(2, target_keys[0]);
                lv.insert(8, target_keys[0]);
                o.remove();
            });
            REQUIRE(changes.array_change(0, lv_col) == (ArrayChange{Kind::None, {}}));
        }

        // ----------------------------------------------------------------------

        const auto tr_col = origin_cols[3];
        SECTION("int array: add()") {
            auto changes = observe({o}, [&] {
                tr.add(0);
            });
            REQUIRE(changes.array_change(0, tr_col) == (ArrayChange{Kind::Insert, {10}}));
        }

        SECTION("int array: insert()") {
            auto changes = observe({o}, [&] {
                tr.insert(4, 0);
                tr.insert(2, 0);
                tr.insert(8, 0);
            });
            REQUIRE(changes.array_change(0, tr_col) == (ArrayChange{Kind::Insert, {2, 5, 8}}));
        }

        SECTION("int array: remove()") {
            auto changes = observe({o}, [&] {
                tr.remove(0);
                tr.remove(2);
            });
            REQUIRE(changes.array_change(0, tr_col) == (ArrayChange{Kind::Remove, {0, 3}}));
        }

        SECTION("int array: set()") {
            auto changes = observe({o}, [&] {
                tr.set(0, 3);
                tr.set(2, 3);
            });
            REQUIRE(changes.array_change(0, tr_col) == (ArrayChange{Kind::Set, {0, 2}}));
        }

        SECTION("int array: move()") {
            auto changes = observe({o}, [&] {
                tr.move(8, 2);
                tr.move(4, 6);

                //      0, 1, 2, 3, 4, 5, 6, 7, 8, 9
                // Now: 0, 1, 8, 2, 4, 5, 3, 6, 7, 9
            });
            REQUIRE(changes.array_change(0, tr_col) == (ArrayChange{Kind::Set, {2, 3, 6, 7, 8}}));
        }

        SECTION("int array: emulated move()") {
            auto changes = observe({o}, [&] {
                // list.move(8, 2);
                tr.insert(2, 0);
                tr.swap(9, 2);
                tr.remove(9);

                // list.move(4, 6);
                tr.insert(7, 0);
                tr.swap(4, 7);
                tr.remove(4);

                //      0, 1, 2, 3, 4, 5, 6, 7, 8, 9
                // Now: 0, 1, 8, 2, 4, 5, 3, 6, 7, 9
            });
            REQUIRE(changes.array_change(0, tr_col) == (ArrayChange{Kind::Set, {2, 3, 6, 7, 8}}));
        }

        SECTION("int array: swap()") {
            SECTION("adjacent") {
                auto changes = observe({o}, [&] {
                    tr.swap(5, 4);
                });
                REQUIRE(changes.array_change(0, tr_col) == (ArrayChange{Kind::Set, {4, 5}}));
            }
            SECTION("non-adjacent") {
                auto changes = observe({o}, [&] {
                    tr.swap(5, 3);
                });
                REQUIRE(changes.array_change(0, tr_col) == (ArrayChange{Kind::Set, {3, 5}}));
            }
        }

        SECTION("int array: clear()") {
            auto changes = observe({o}, [&] {
                tr.clear();
            });
            REQUIRE(changes.array_change(0, tr_col) == (ArrayChange{Kind::Remove, {0, 1, 2, 3, 4, 5, 6, 7, 8, 9}}));
        }

        SECTION("int array: clear() after add()") {
            auto changes = observe({o}, [&] {
                tr.add(0);
                tr.clear();
            });
            REQUIRE(changes.array_change(0, tr_col) == (ArrayChange{Kind::Remove, {0, 1, 2, 3, 4, 5, 6, 7, 8, 9}}));
        }

        SECTION("int array: clear() after set()") {
            auto changes = observe({o}, [&] {
                tr.set(5, 3);
                tr.clear();
            });
            REQUIRE(changes.array_change(0, tr_col) == (ArrayChange{Kind::Remove, {0, 1, 2, 3, 4, 5, 6, 7, 8, 9}}));
        }

        SECTION("int array: clear() after remove()") {
            auto changes = observe({o}, [&] {
                tr.remove(2);
                tr.clear();
            });
            REQUIRE(changes.array_change(0, tr_col) == (ArrayChange{Kind::Remove, {0, 1, 2, 3, 4, 5, 6, 7, 8, 9}}));
        }

        SECTION("int array: multiple change kinds") {
            auto changes = observe({o}, [&] {
                tr.add(0);
                tr.remove(0);
            });
            REQUIRE(changes.array_change(0, tr_col) == (ArrayChange{Kind::SetAll, {}}));
        }

        SECTION("int array: modifying different array does not produce changes") {
            auto changes = observe({o}, [&] {
                tr2.add(0);
            });
            REQUIRE_FALSE(changes.modified(0, target_cols[3]));
        }

        SECTION("int array: deleting the containing row after making changes discards the changes") {
            auto changes = observe({o}, [&] {
                tr.insert(4, 0);
                tr.insert(2, 0);
                tr.insert(8, 0);
                o.remove();
            });
            REQUIRE(changes.array_change(0, tr_col) == (ArrayChange{Kind::None, {}}));
        }

        SECTION("int array: rollback clear()") {
            auto changes = observe_rollback({o}, [&] {
                tr.clear();
            });
            REQUIRE(changes.array_change(0, tr_col) == (ArrayChange{Kind::Insert, {0, 1, 2, 3, 4, 5, 6, 7, 8, 9}}));
        }

        SECTION("int array: rollback clear() after add()") {
            auto changes = observe_rollback({o}, [&] {
                tr.add(0);
                tr.clear();
            });
            REQUIRE(changes.array_change(0, tr_col) == (ArrayChange{Kind::Insert, {0, 1, 2, 3, 4, 5, 6, 7, 8, 9}}));
        }

        SECTION("int array: rollback clear() after set()") {
            auto changes = observe_rollback({o}, [&] {
                tr.set(5, 3);
                tr.clear();
            });
            REQUIRE(changes.array_change(0, tr_col) == (ArrayChange{Kind::Insert, {0, 1, 2, 3, 4, 5, 6, 7, 8, 9}}));
        }

        SECTION("int array: rollback clear() after remove()") {
            auto changes = observe_rollback({o}, [&] {
                tr.remove(2);
                tr.clear();
            });
            REQUIRE(changes.array_change(0, tr_col) == (ArrayChange{Kind::Insert, {0, 1, 2, 3, 4, 5, 6, 7, 8, 9}}));
        }

        SECTION("int array: rollback add() after clear()") {
            auto changes = observe_rollback({o}, [&] {
                tr.clear();
                tr.add(0);
            });
            REQUIRE(changes.array_change(0, tr_col) == (ArrayChange{Kind::SetAll, {}}));
        }
    }
}

TEST_CASE("DeepChangeChecker") {
    InMemoryTestFile config;
    config.automatic_change_notifications = false;
    auto r = Realm::get_shared_realm(config);
    r->update_schema({
        {"table", {
            {"int", PropertyType::Int},
            {"link1", PropertyType::Object|PropertyType::Nullable, "table"},
            {"link2", PropertyType::Object|PropertyType::Nullable, "table"},
            {"array", PropertyType::Array|PropertyType::Object, "table"}
        }},
    });
    auto table = r->read_group().get_table("class_table");

    std::vector<Obj> objects;
    r->begin_transaction();
    for (int i = 0; i < 10; ++i)
        objects.push_back(table->create_object().set_all(i));
    r->commit_transaction();

    auto track_changes = [&](auto&& f) {
        auto history = make_in_realm_history(config.path);
        auto db = DB::create(*history, config.options());
        auto rt = db->start_read();

        r->begin_transaction();
        f();
        r->commit_transaction();

        _impl::TransactionChangeInfo info{};
        for (auto key : rt->get_table_keys())
            info.tables[key.value];
        _impl::transaction::advance(*rt, info);
        return info;
    };

    std::vector<_impl::DeepChangeChecker::RelatedTable> tables;
    _impl::DeepChangeChecker::find_related_tables(tables, *table);

    auto cols = table->get_column_keys();
    SECTION("direct changes are tracked") {
        auto info = track_changes([&] {
            table->get_object(9).set(cols[0], 10);
        });

        _impl::DeepChangeChecker checker(info, *table, tables);
        REQUIRE_FALSE(checker(8));
        REQUIRE(checker(9));
    }

    SECTION("changes over links are tracked") {
        bool did_run_section = false;
        SECTION("first link set") {
            did_run_section = true;
            r->begin_transaction();
            objects[0].set(cols[1], objects[1].get_key());
            objects[1].set(cols[1], objects[2].get_key());
            objects[2].set(cols[1], objects[4].get_key());
            r->commit_transaction();
        }
        SECTION("second link set") {
            did_run_section = true;
            r->begin_transaction();
            objects[0].set(cols[2], objects[1].get_key());
            objects[1].set(cols[2], objects[2].get_key());
            objects[2].set(cols[2], objects[4].get_key());
            r->commit_transaction();
        }
        SECTION("both set") {
            did_run_section = true;
            r->begin_transaction();
            objects[0].set(cols[1], objects[1].get_key());
            objects[1].set(cols[1], objects[2].get_key());
            objects[2].set(cols[1], objects[4].get_key());

            objects[0].set(cols[2], objects[1].get_key());
            objects[1].set(cols[2], objects[2].get_key());
            objects[2].set(cols[2], objects[4].get_key());
            r->commit_transaction();
        }
        SECTION("circular link") {
            did_run_section = true;
            r->begin_transaction();
            objects[0].set(cols[1], objects[0].get_key());
            objects[1].set(cols[1], objects[1].get_key());
            objects[2].set(cols[1], objects[2].get_key());
            objects[3].set(cols[1], objects[3].get_key());
            objects[4].set(cols[1], objects[4].get_key());

            objects[0].set(cols[2], objects[1].get_key());
            objects[1].set(cols[2], objects[2].get_key());
            objects[2].set(cols[2], objects[4].get_key());
            r->commit_transaction();
        }

<<<<<<< HEAD
        auto info = track_changes([&] {
            objects[4].set(cols[0], 10);
        });
=======
        catch2_ensure_section_run_workaround(did_run_section, "changes over links are tracked", [&]() {
            auto info = track_changes([&] {
                table->set_int(0, 4, 10);
            });
>>>>>>> 30fc0f25

            // link chain should cascade to all but #3 being marked as modified
            REQUIRE(_impl::DeepChangeChecker(info, *table, tables)(0));
            REQUIRE(_impl::DeepChangeChecker(info, *table, tables)(1));
            REQUIRE(_impl::DeepChangeChecker(info, *table, tables)(2));
            REQUIRE_FALSE(_impl::DeepChangeChecker(info, *table, tables)(3));

        });
    }

    SECTION("changes over linklists are tracked") {
        r->begin_transaction();
        for (int i = 0; i < 3; ++i) {
            objects[i].get_linklist(cols[3]).add(objects[i].get_key());
            objects[i].get_linklist(cols[3]).add(objects[i].get_key());
            objects[i].get_linklist(cols[3]).add(objects[i + 1 + (i == 2)].get_key());
        }
        r->commit_transaction();

        auto info = track_changes([&] {
            objects[4].set(cols[0], 10);
        });

        REQUIRE(_impl::DeepChangeChecker(info, *table, tables)(0));
        REQUIRE_FALSE(_impl::DeepChangeChecker(info, *table, tables)(3));
    }

    SECTION("cycles over links do not loop forever") {
        r->begin_transaction();
        objects[0].set(cols[1], objects[0].get_key());
        r->commit_transaction();

        auto info = track_changes([&] {
            objects[9].set(cols[0], 10);
        });
        REQUIRE_FALSE(_impl::DeepChangeChecker(info, *table, tables)(0));
    }

    SECTION("cycles over linklists do not loop forever") {
        r->begin_transaction();
        objects[0].get_linklist(cols[3]).add(objects[0].get_key());
        r->commit_transaction();

        auto info = track_changes([&] {
            objects[9].set(cols[0], 10);
        });
        REQUIRE_FALSE(_impl::DeepChangeChecker(info, *table, tables)(0));
    }

    SECTION("link chains are tracked up to 4 levels deep") {
        r->begin_transaction();
        for (int i = 0; i < 10; ++i)
            objects.push_back(table->create_object());
        for (int i = 0; i < 19; ++i)
            objects[i].set(cols[1], objects[i + 1].get_key());
        r->commit_transaction();

        auto info = track_changes([&] {
            objects[19].set(cols[0], -1);
        });

        _impl::DeepChangeChecker checker(info, *table, tables);
        CHECK(checker(19));
        CHECK(checker(18));
        CHECK(checker(16));
        CHECK_FALSE(checker(15));

        // Check in other orders to make sure that the caching doesn't effect
        // the results
        _impl::DeepChangeChecker checker2(info, *table, tables);
        CHECK_FALSE(checker2(15));
        CHECK(checker2(16));
        CHECK(checker2(18));
        CHECK(checker2(19));

        _impl::DeepChangeChecker checker3(info, *table, tables);
        CHECK(checker3(16));
        CHECK_FALSE(checker3(15));
        CHECK(checker3(18));
        CHECK(checker3(19));
    }

    SECTION("changes made in the 3rd elements in the link list") {
        r->begin_transaction();
        objects[0].get_linklist(cols[3]).add(objects[1].get_key());
        objects[0].get_linklist(cols[3]).add(objects[2].get_key());
        objects[0].get_linklist(cols[3]).add(objects[3].get_key());
        objects[1].set(cols[1], objects[0].get_key());
        objects[2].set(cols[1], objects[0].get_key());
        objects[3].set(cols[1], objects[0].get_key());
        r->commit_transaction();

        auto info = track_changes([&] {
            objects[3].set(cols[0], 42);
        });
        _impl::DeepChangeChecker checker(info, *table, tables);
        REQUIRE(checker(1));
        REQUIRE(checker(2));
        REQUIRE(checker(3));
    }

    SECTION("changes made to lists mark the containing row as modified") {
        auto info = track_changes([&] {
            objects[0].get_linklist(cols[3]).add(objects[1].get_key());
        });
        _impl::DeepChangeChecker checker(info, *table, tables);
        REQUIRE(checker(0));
    }
}<|MERGE_RESOLUTION|>--- conflicted
+++ resolved
@@ -1589,16 +1589,10 @@
             r->commit_transaction();
         }
 
-<<<<<<< HEAD
-        auto info = track_changes([&] {
-            objects[4].set(cols[0], 10);
-        });
-=======
         catch2_ensure_section_run_workaround(did_run_section, "changes over links are tracked", [&]() {
             auto info = track_changes([&] {
-                table->set_int(0, 4, 10);
-            });
->>>>>>> 30fc0f25
+                objects[4].set(cols[0], 10);
+            });
 
             // link chain should cascade to all but #3 being marked as modified
             REQUIRE(_impl::DeepChangeChecker(info, *table, tables)(0));
