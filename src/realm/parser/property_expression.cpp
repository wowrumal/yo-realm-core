////////////////////////////////////////////////////////////////////////////
//
// Copyright 2015 Realm Inc.
//
// Licensed under the Apache License, Version 2.0 (the "License");
// you may not use this file except in compliance with the License.
// You may obtain a copy of the License at
//
// http://www.apache.org/licenses/LICENSE-2.0
//
// Unless required by applicable law or agreed to in writing, software
// distributed under the License is distributed on an "AS IS" BASIS,
// WITHOUT WARRANTIES OR CONDITIONS OF ANY KIND, either express or implied.
// See the License for the specific language governing permissions and
// limitations under the License.
//
////////////////////////////////////////////////////////////////////////////

#include "property_expression.hpp"
#include "parser_utils.hpp"

#include <realm/table.hpp>

#include <sstream>

namespace realm {
namespace parser {

PropertyExpression::PropertyExpression(Query &q, const std::string &key_path_string, parser::KeyPathMapping& mapping)
: query(q)
{
    ConstTableRef cur_table = query.get_table();
    KeyPath key_path = key_path_from_string(key_path_string);
<<<<<<< HEAD
    TableRef cur_table = query.get_table();
    for (size_t index = 0; index < key_path.size(); index++) {
        ColKey cur_col_key = cur_table->get_column_key(key_path[index]);

        StringData object_name = get_printable_table_name(*cur_table);

        precondition(cur_col_key,
                     util::format("No property '%1' on object of type '%2'", key_path[index], object_name));

        DataType cur_col_type = cur_table->get_column_type(cur_col_key);
        if (index != key_path.size() - 1) {
            precondition(cur_col_type == type_Link || cur_col_type == type_LinkList,
                         util::format("Property '%1' is not a link in object of type '%2'", key_path[index], object_name));
            indexes.push_back(cur_col_key);
            cur_table = cur_table->get_link_target(cur_col_key);
        }
        else {
            col_key = cur_col_key;
            col_type = cur_col_type;
=======
    size_t index = 0;

    while (index < key_path.size()) {
        KeyPathElement element = mapping.process_next_path(cur_table, key_path, index);
        if (index != key_path.size()) {
            realm_precondition(element.col_type == type_Link || element.col_type == type_LinkList,
                         util::format("Property '%1' is not a link in object of type '%2'",
                                      element.table->get_column_name(element.col_ndx),
                                      get_printable_table_name(*element.table)));
            if (element.table == cur_table) {
                cur_table = element.table->get_link_target(element.col_ndx); // advance through forward link
            } else {
                cur_table = element.table; // advance through backlink
            }
>>>>>>> 163cb4d1
        }
        link_chain.push_back(element);
    }
}

Table* PropertyExpression::table_getter() const
{
    auto& tbl = query.get_table();
<<<<<<< HEAD
    for (ColKey col : indexes) {
        tbl->link(col); // mutates m_link_chain on table
    }
    return tbl;
=======
    return KeyPathMapping::table_getter(tbl, link_chain);
>>>>>>> 163cb4d1
}

} // namespace parser
} // namespace realm<|MERGE_RESOLUTION|>--- conflicted
+++ resolved
@@ -26,47 +26,26 @@
 namespace realm {
 namespace parser {
 
-PropertyExpression::PropertyExpression(Query &q, const std::string &key_path_string, parser::KeyPathMapping& mapping)
-: query(q)
+PropertyExpression::PropertyExpression(Query& q, const std::string& key_path_string, parser::KeyPathMapping& mapping)
+    : query(q)
 {
     ConstTableRef cur_table = query.get_table();
     KeyPath key_path = key_path_from_string(key_path_string);
-<<<<<<< HEAD
-    TableRef cur_table = query.get_table();
-    for (size_t index = 0; index < key_path.size(); index++) {
-        ColKey cur_col_key = cur_table->get_column_key(key_path[index]);
-
-        StringData object_name = get_printable_table_name(*cur_table);
-
-        precondition(cur_col_key,
-                     util::format("No property '%1' on object of type '%2'", key_path[index], object_name));
-
-        DataType cur_col_type = cur_table->get_column_type(cur_col_key);
-        if (index != key_path.size() - 1) {
-            precondition(cur_col_type == type_Link || cur_col_type == type_LinkList,
-                         util::format("Property '%1' is not a link in object of type '%2'", key_path[index], object_name));
-            indexes.push_back(cur_col_key);
-            cur_table = cur_table->get_link_target(cur_col_key);
-        }
-        else {
-            col_key = cur_col_key;
-            col_type = cur_col_type;
-=======
     size_t index = 0;
 
     while (index < key_path.size()) {
         KeyPathElement element = mapping.process_next_path(cur_table, key_path, index);
         if (index != key_path.size()) {
             realm_precondition(element.col_type == type_Link || element.col_type == type_LinkList,
-                         util::format("Property '%1' is not a link in object of type '%2'",
-                                      element.table->get_column_name(element.col_ndx),
-                                      get_printable_table_name(*element.table)));
+                               util::format("Property '%1' is not a link in object of type '%2'",
+                                            element.table->get_column_name(element.col_key),
+                                            get_printable_table_name(*element.table)));
             if (element.table == cur_table) {
-                cur_table = element.table->get_link_target(element.col_ndx); // advance through forward link
-            } else {
+                cur_table = element.table->get_link_target(element.col_key); // advance through forward link
+            }
+            else {
                 cur_table = element.table; // advance through backlink
             }
->>>>>>> 163cb4d1
         }
         link_chain.push_back(element);
     }
@@ -75,14 +54,7 @@
 Table* PropertyExpression::table_getter() const
 {
     auto& tbl = query.get_table();
-<<<<<<< HEAD
-    for (ColKey col : indexes) {
-        tbl->link(col); // mutates m_link_chain on table
-    }
-    return tbl;
-=======
     return KeyPathMapping::table_getter(tbl, link_chain);
->>>>>>> 163cb4d1
 }
 
 } // namespace parser
