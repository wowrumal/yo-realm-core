--- conflicted
+++ resolved
@@ -590,15 +590,6 @@
 
 
     // Queries:
-<<<<<<< HEAD
-=======
-
-    // FIXME: Whoops, queries currently does not work on a const
-    // qualified table. Please reanable the following tests when this
-    // is fixed.
-
-/*
->>>>>>> da9f25b3
     CHECK_EQUAL(not_found, degen_child->where().equal(0, int64_t()).find_next());
 
     CHECK_EQUAL(not_found, degen_child->where().equal(1, false).find_next());
