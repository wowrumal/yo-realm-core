--- conflicted
+++ resolved
@@ -31,13 +31,8 @@
 char str[20];
 
 
-<<<<<<< HEAD
-TIGHTDB_TABLE_2(mytable, 
-                MyInt, Int, 
-=======
 TIGHTDB_TABLE_2(mytable,
                 MyInt, Int,
->>>>>>> 67708b1b
                 MyStr, String)
 
 int c_test_1() {
