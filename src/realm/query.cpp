--- conflicted
+++ resolved
@@ -341,17 +341,17 @@
         case type_Bool:
         case type_DateTime: {
             if (is_nullable) {
-                return MakeConditionNode::make<IntegerNode<ColumnIntNull, Cond>>(column_ndx, value);
+                return MakeConditionNode::make<IntegerNode<IntNullColumn, Cond>>(column_ndx, value);
             }
             else {
-                return MakeConditionNode::make<IntegerNode<Column, Cond>>(column_ndx, value);
+                return MakeConditionNode::make<IntegerNode<IntegerColumn, Cond>>(column_ndx, value);
             }
         }
         case type_Float: {
-            return MakeConditionNode::make<FloatDoubleNode<ColumnFloat, Cond>>(column_ndx, value);
+            return MakeConditionNode::make<FloatDoubleNode<FloatColumn, Cond>>(column_ndx, value);
         }
         case type_Double: {
-            return MakeConditionNode::make<FloatDoubleNode<ColumnDouble, Cond>>(column_ndx, value);
+            return MakeConditionNode::make<FloatDoubleNode<DoubleColumn, Cond>>(column_ndx, value);
         }
         case type_String: {
             return MakeConditionNode::make<StringNode<Cond>>(column_ndx, value);
@@ -868,14 +868,11 @@
 
 int64_t Query::sum_int(size_t column_ndx, size_t* resultcount, size_t start, size_t end, size_t limit) const
 {
-<<<<<<< HEAD
     if (m_table->is_nullable(column_ndx)) {
-        return aggregate<act_Sum, int64_t>(&ColumnIntNull::sum, column_ndx, resultcount, start, end, limit);
-    }
-    return aggregate<act_Sum, int64_t>(&Column::sum, column_ndx, resultcount, start, end, limit);
-=======
+        return aggregate<act_Sum, int64_t>(&IntNullColumn::sum, column_ndx, resultcount, start, end, limit);
+    }
     return aggregate<act_Sum, int64_t>(&IntegerColumn::sum, column_ndx, resultcount, start, end, limit);
->>>>>>> 5597186c
+    return aggregate<act_Sum, int64_t>(&IntegerColumn::sum, column_ndx, resultcount, start, end, limit);
 }
 double Query::sum_float(size_t column_ndx, size_t* resultcount, size_t start, size_t end, size_t limit) const
 {
@@ -891,27 +888,21 @@
 int64_t Query::maximum_int(size_t column_ndx, size_t* resultcount, size_t start, size_t end, size_t limit, 
                            size_t* return_ndx) const
 {
-<<<<<<< HEAD
     if (m_table->is_nullable(column_ndx)) {
-        return aggregate<act_Max, int64_t>(&ColumnIntNull::maximum, column_ndx, resultcount, start, end, limit, return_ndx);
-    }
-    return aggregate<act_Max, int64_t>(&Column::maximum, column_ndx, resultcount, start, end, limit, return_ndx);
-=======
+        return aggregate<act_Max, int64_t>(&IntNullColumn::maximum, column_ndx, resultcount, start, end, limit, return_ndx);
+    }
     return aggregate<act_Max, int64_t>(&IntegerColumn::maximum, column_ndx, resultcount, start, end, limit, return_ndx);
->>>>>>> 5597186c
+    return aggregate<act_Max, int64_t>(&IntegerColumn::maximum, column_ndx, resultcount, start, end, limit, return_ndx);
 }
 
 DateTime Query::maximum_datetime(size_t column_ndx, size_t* resultcount, size_t start, size_t end, 
                                  size_t limit, size_t* return_ndx) const
 {
-<<<<<<< HEAD
     if (m_table->is_nullable(column_ndx)) {
-        return aggregate<act_Max, int64_t>(&ColumnIntNull::maximum, column_ndx, resultcount, start, end, limit, return_ndx);
-    }
-    return aggregate<act_Max, int64_t>(&Column::maximum, column_ndx, resultcount, start, end, limit, return_ndx);
-=======
+        return aggregate<act_Max, int64_t>(&IntNullColumn::maximum, column_ndx, resultcount, start, end, limit, return_ndx);
+    }
     return aggregate<act_Max, int64_t>(&IntegerColumn::maximum, column_ndx, resultcount, start, end, limit, return_ndx);
->>>>>>> 5597186c
+    return aggregate<act_Max, int64_t>(&IntegerColumn::maximum, column_ndx, resultcount, start, end, limit, return_ndx);
 }
 
 float Query::maximum_float(size_t column_ndx, size_t* resultcount, size_t start, size_t end, 
@@ -932,14 +923,11 @@
 int64_t Query::minimum_int(size_t column_ndx, size_t* resultcount, size_t start, size_t end, 
                            size_t limit, size_t* return_ndx) const
 {
-<<<<<<< HEAD
     if (m_table->is_nullable(column_ndx)) {
-        return aggregate<act_Min, int64_t>(&ColumnIntNull::minimum, column_ndx, resultcount, start, end, limit, return_ndx);
-    }
-    return aggregate<act_Min, int64_t>(&Column::minimum, column_ndx, resultcount, start, end, limit, return_ndx);
-=======
+        return aggregate<act_Min, int64_t>(&IntNullColumn::minimum, column_ndx, resultcount, start, end, limit, return_ndx);
+    }
     return aggregate<act_Min, int64_t>(&IntegerColumn::minimum, column_ndx, resultcount, start, end, limit, return_ndx);
->>>>>>> 5597186c
+    return aggregate<act_Min, int64_t>(&IntegerColumn::minimum, column_ndx, resultcount, start, end, limit, return_ndx);
 }
 float Query::minimum_float(size_t column_ndx, size_t* resultcount, size_t start, size_t end, size_t limit,
                            size_t* return_ndx) const
@@ -956,14 +944,11 @@
 DateTime Query::minimum_datetime(size_t column_ndx, size_t* resultcount, size_t start, size_t end, size_t limit,
                                  size_t* return_ndx) const
 {
-<<<<<<< HEAD
     if (m_table->is_nullable(column_ndx)) {
-        return aggregate<act_Min, int64_t>(&ColumnIntNull::minimum, column_ndx, resultcount, start, end, limit, return_ndx);
-    }
-    return aggregate<act_Min, int64_t>(&Column::minimum, column_ndx, resultcount, start, end, limit, return_ndx);
-=======
+        return aggregate<act_Min, int64_t>(&IntNullColumn::minimum, column_ndx, resultcount, start, end, limit, return_ndx);
+    }
     return aggregate<act_Min, int64_t>(&IntegerColumn::minimum, column_ndx, resultcount, start, end, limit, return_ndx);
->>>>>>> 5597186c
+    return aggregate<act_Min, int64_t>(&IntegerColumn::minimum, column_ndx, resultcount, start, end, limit, return_ndx);
 }
 
 
