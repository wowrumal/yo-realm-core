#include "testsettings.hpp"
#ifdef TEST_TABLE

#include <algorithm>
#include <limits>
#include <string>
#include <fstream>
#include <ostream>

#include <tightdb.hpp>
#include <tightdb/lang_bind_helper.hpp>

#include "util/misc.hpp"

#include "test.hpp"

using namespace std;
using namespace tightdb;
using namespace tightdb::util;
using namespace tightdb::test_util;
using unit_test::TestResults;


// Test independence and thread-safety
// -----------------------------------
//
// All tests must be thread safe and independent of each other. This
// is required because it allows for both shuffling of the execution
// order and for parallelized testing.
//
// In particular, avoid using std::rand() since it is not guaranteed
// to be thread safe. Instead use the API offered in
// `test/util/random.hpp`.
//
// All files created in tests must use the TEST_PATH macro (or one of
// its friends) to obtain a suitable file system path. See
// `test/util/test_path.hpp`.
//
//
// Debugging and the ONLY() macro
// ------------------------------
//
// A simple way of disabling all tests except one called `Foo`, is to
// replace TEST(Foo) with ONLY(Foo) and then recompile and rerun the
// test suite. Note that you can also use filtering by setting the
// environment varible `UNITTEST_FILTER`. See `README.md` for more on
// this.
//
// Another way to debug a particular test, is to copy that test into
// `experiments/testcase.cpp` and then run `sh build.sh
// check-testcase` (or one of its friends) from the command line.


namespace {

TIGHTDB_TABLE_2(TupleTableType,
                first,  Int,
                second, String)

} // anonymous namespace


#ifdef JAVA_MANY_COLUMNS_CRASH

TIGHTDB_TABLE_3(SubtableType,
                year,  Int,
                daysSinceLastVisit, Int,
                conceptId, String)

TIGHTDB_TABLE_7(MainTableType,
                patientId, String,
                gender, Int,
                ethnicity, Int,
                yearOfBirth, Int,
                yearOfDeath, Int,
                zipCode, String,
                events, Subtable<SubtableType>)

TEST(Table_ManyColumnsCrash2)
{
    // Trying to reproduce Java crash.
    for (int a = 0; a < 10; a++)
    {
        Group group;

        MainTableType::Ref mainTable = group.get_table<MainTableType>("PatientTable");
        TableRef dynPatientTable = group.get_table("PatientTable");
        dynPatientTable->add_empty_row();

        for (int counter = 0; counter < 20000; counter++)
        {
#if 0
            // Add row to subtable through typed interface
            SubtableType::Ref subtable = mainTable[0].events->get_table_ref();
            TIGHTDB_ASSERT(subtable->is_attached());
            subtable->add(0, 0, "");
            TIGHTDB_ASSERT(subtable->is_attached());

#else
            // Add row to subtable through dynamic interface. This mimics Java closest
            TableRef subtable2 = dynPatientTable->get_subtable(6, 0);
            TIGHTDB_ASSERT(subtable2->is_attached());
            size_t subrow = subtable2->add_empty_row();
            TIGHTDB_ASSERT(subtable2->is_attached());

#endif
            if((counter % 1000) == 0){
           //     cerr << counter << "\n";
            }
        }
    }
}

#endif // JAVA_MANY_COLUMNS_CRASH

TEST(Table_DeleteCrash)
{
    Group group;
    TableRef table = group.get_table("test");

    table->add_column(type_String, "name");
    table->add_column(type_Int,    "age");

    table->add_empty_row(3);
    table->set_string(0, 0, "Alice");
    table->set_int(1, 0, 27);

    table->set_string(0, 1, "Bob");
    table->set_int(1, 1, 50);

    table->set_string(0, 2, "Peter");
    table->set_int(1, 2, 44);

    table->remove(0);

    table->remove(1);
}


TEST(Table_OptimizeCrash)
{
    // This will crash at the .add() method
    TupleTableType ttt;
    ttt.optimize();
    ttt.column().second.set_index();
    ttt.clear();
    ttt.add(1, "AA");
}

TEST(Table_1)
{
    Table table;
    table.add_column(type_Int, "first");
    table.add_column(type_Int, "second");

    CHECK_EQUAL(type_Int, table.get_column_type(0));
    CHECK_EQUAL(type_Int, table.get_column_type(1));
    CHECK_EQUAL("first", table.get_column_name(0));
    CHECK_EQUAL("second", table.get_column_name(1));

    // Test adding a single empty row
    // and filling it with values
    size_t ndx = table.add_empty_row();
    table.set_int(0, ndx, 0);
    table.set_int(1, ndx, 10);

    CHECK_EQUAL(0, table.get_int(0, ndx));
    CHECK_EQUAL(10, table.get_int(1, ndx));

    // Test adding multiple rows
    ndx = table.add_empty_row(7);
    for (size_t i = ndx; i < 7; ++i) {
        table.set_int(0, i, 2*i);
        table.set_int(1, i, 20*i);
    }

    for (size_t i = ndx; i < 7; ++i) {
        const int64_t v1 = 2 * i;
        const int64_t v2 = 20 * i;
        CHECK_EQUAL(v1, table.get_int(0, i));
        CHECK_EQUAL(v2, table.get_int(1, i));
    }

#ifdef TIGHTDB_DEBUG
    table.Verify();
#endif
}

TEST(Table_Floats)
{
    Table table;
    table.add_column(type_Float, "first");
    table.add_column(type_Double, "second");

    CHECK_EQUAL(type_Float, table.get_column_type(0));
    CHECK_EQUAL(type_Double, table.get_column_type(1));
    CHECK_EQUAL("first", table.get_column_name(0));
    CHECK_EQUAL("second", table.get_column_name(1));

    // Test adding a single empty row
    // and filling it with values
    size_t ndx = table.add_empty_row();
    table.set_float(0, ndx, float(1.12));
    table.set_double(1, ndx, double(102.13));

    CHECK_EQUAL(float(1.12), table.get_float(0, ndx));
    CHECK_EQUAL(double(102.13), table.get_double(1, ndx));

    // Test adding multiple rows
    ndx = table.add_empty_row(7);
    for (size_t i = ndx; i < 7; ++i) {
        table.set_float(0, i, float(1.12) + 100*i);
        table.set_double(1, i, double(102.13)*200*i);
    }

    for (size_t i = ndx; i < 7; ++i) {
        const float v1  = float(1.12) + 100*i;
        const double v2 = double(102.13)*200*i;
        CHECK_EQUAL(v1, table.get_float(0, i));
        CHECK_EQUAL(v2, table.get_double(1, i));
    }

#ifdef TIGHTDB_DEBUG
    table.Verify();
#endif
}

namespace {

enum Days { Mon, Tue, Wed, Thu, Fri, Sat, Sun };

TIGHTDB_TABLE_4(TestTable,
                first,  Int,
                second, Int,
                third,  Bool,
                fourth, Enum<Days>)

} // anonymous namespace

TEST(Table_2)
{
    TestTable table;

    table.add(0, 10, true, Wed);
    const TestTable::Cursor r = table.back(); // last item

    CHECK_EQUAL(0, r.first);
    CHECK_EQUAL(10, r.second);
    CHECK_EQUAL(true, r.third);
    CHECK_EQUAL(Wed, r.fourth);

#ifdef TIGHTDB_DEBUG
    table.Verify();
#endif
}

TEST(Table_3)
{
    TestTable table;

    for (size_t i = 0; i < 100; ++i) {
        table.add(0, 10, true, Wed);
    }

    // Test column searching
    CHECK_EQUAL(size_t(0),  table.column().first.find_first(0));
    CHECK_EQUAL(size_t(-1), table.column().first.find_first(1));
    CHECK_EQUAL(size_t(0),  table.column().second.find_first(10));
    CHECK_EQUAL(size_t(-1), table.column().second.find_first(100));
    CHECK_EQUAL(size_t(0),  table.column().third.find_first(true));
    CHECK_EQUAL(size_t(-1), table.column().third.find_first(false));
    CHECK_EQUAL(size_t(0) , table.column().fourth.find_first(Wed));
    CHECK_EQUAL(size_t(-1), table.column().fourth.find_first(Mon));

    // Test column incrementing
    table.column().first += 3;
    CHECK_EQUAL(3, table[0].first);
    CHECK_EQUAL(3, table[99].first);

#ifdef TIGHTDB_DEBUG
    table.Verify();
#endif
}

namespace {

TIGHTDB_TABLE_2(TestTableEnum,
                first,      Enum<Days>,
                second,     String)

} // anonymous namespace

TEST(Table_4)
{
    TestTableEnum table;

    table.add(Mon, "Hello");
    table.add(Mon, "HelloHelloHelloHelloHelloHelloHelloHelloHelloHelloHelloHelloHelloHelloHello");
    const TestTableEnum::Cursor r = table.back(); // last item

    CHECK_EQUAL(Mon, r.first);
    CHECK_EQUAL("HelloHelloHelloHelloHelloHelloHelloHelloHelloHelloHelloHelloHelloHelloHello", r.second);

    // Test string column searching
    CHECK_EQUAL(size_t(1),  table.column().second.find_first("HelloHelloHelloHelloHelloHelloHelloHelloHelloHelloHelloHelloHelloHelloHello"));
    CHECK_EQUAL(size_t(-1), table.column().second.find_first("Foo"));

#ifdef TIGHTDB_DEBUG
    table.Verify();
#endif
}

namespace {

TIGHTDB_TABLE_2(TestTableFloats,
                first,      Float,
                second,     Double)

} // anonymous namespace

TEST(Table_Float2)
{
    TestTableFloats table;

    table.add(1.1f, 2.2);
    table.add(1.1f, 2.2);
    const TestTableFloats::Cursor r = table.back(); // last item

    CHECK_EQUAL(1.1f, r.first);
    CHECK_EQUAL(2.2, r.second);

#ifdef TIGHTDB_DEBUG
    table.Verify();
#endif
}


TEST(Table_Delete)
{
    TestTable table;

    for (size_t i = 0; i < 10; ++i) {
        table.add(0, i, true, Wed);
    }

    table.remove(0);
    table.remove(4);
    table.remove(7);

    CHECK_EQUAL(1, table[0].second);
    CHECK_EQUAL(2, table[1].second);
    CHECK_EQUAL(3, table[2].second);
    CHECK_EQUAL(4, table[3].second);
    CHECK_EQUAL(6, table[4].second);
    CHECK_EQUAL(7, table[5].second);
    CHECK_EQUAL(8, table[6].second);

#ifdef TIGHTDB_DEBUG
    table.Verify();
#endif

    // Delete all items one at a time
    for (size_t i = 0; i < 7; ++i) {
        table.remove(0);
    }

    CHECK(table.is_empty());
    CHECK_EQUAL(0, table.size());

#ifdef TIGHTDB_DEBUG
    table.Verify();
#endif
}


TEST(Table_GetName)
{
    // Freestanding tables have no names
    {
        Table table;
        CHECK_EQUAL("", table.get_name());
    }
    // ... regardless of how they are created
    {
        TableRef table = Table::create();
        CHECK_EQUAL("", table->get_name());
    }

    // Direct members of groups do have names
    {
        Group group;
        TableRef table = group.get_table("table");
        CHECK_EQUAL("table", table->get_name());
    }
    {
        Group group;
        TableRef foo = group.get_table("foo");
        TableRef bar = group.get_table("bar");
        CHECK_EQUAL("foo", foo->get_name());
        CHECK_EQUAL("bar", bar->get_name());
    }

    // Subtables should never have names
    {
        Table table;
        DescriptorRef subdesc;
        table.add_column(type_Table, "sub", &subdesc);
        table.add_empty_row();
        TableRef subtab = table.get_subtable(0,0);
        CHECK_EQUAL("", table.get_name());
        CHECK_EQUAL("", subtab->get_name());
    }
    // ... not even when the parent is a member of a group
    {
        Group group;
        TableRef table = group.get_table("table");
        DescriptorRef subdesc;
        table->add_column(type_Table, "sub", &subdesc);
        table->add_empty_row();
        TableRef subtab = table->get_subtable(0,0);
        CHECK_EQUAL("table", table->get_name());
        CHECK_EQUAL("", subtab->get_name());
    }
}


namespace {

void setup_multi_table(Table& table, size_t rows, size_t sub_rows,
                       bool fixed_subtab_sizes = false)
{
    // Create table with all column types
    {
        DescriptorRef sub1;
        table.add_column(type_Int,      "int");              //  0
        table.add_column(type_Bool,     "bool");             //  1
        table.add_column(type_DateTime, "date");             //  2
        table.add_column(type_Float,    "float");            //  3
        table.add_column(type_Double,   "double");           //  4
        table.add_column(type_String,   "string");           //  5
        table.add_column(type_String,   "string_long");      //  6
        table.add_column(type_String,   "string_big_blobs"); //  7
        table.add_column(type_String,   "string_enum");      //  8 - becomes ColumnStringEnum
        table.add_column(type_Binary,   "binary");           //  9
        table.add_column(type_Table,    "tables", &sub1);    // 10
        table.add_column(type_Mixed,    "mixed");            // 11
        sub1->add_column(type_Int,        "sub_first");
        sub1->add_column(type_String,     "sub_second");
    }

    table.add_empty_row(rows);

    // Add some rows
    for (size_t i = 0; i < rows; ++i) {
        int64_t sign = (i%2 == 0) ? 1 : -1;
        table.set_int(0, i, int64_t(i*sign));
    }
    for (size_t i = 0; i < rows; ++i)
        table.set_bool(1, i, (i % 2 ? true : false));
    for (size_t i = 0; i < rows; ++i)
        table.set_datetime(2, i, 12345);
    for (size_t i = 0; i < rows; ++i) {
        int64_t sign = (i%2 == 0) ? 1 : -1;
        table.set_float(3, i, 123.456f*sign);
    }
    for (size_t i = 0; i < rows; ++i) {
        int64_t sign = (i%2 == 0) ? 1 : -1;
        table.set_double(4, i, 9876.54321*sign);
    }
    vector<string> strings;
    for (size_t i = 0; i < rows; ++i) {
        stringstream out;
        out << "string" << i;
        strings.push_back(out.str());
    }
    for (size_t i = 0; i < rows; ++i)
        table.set_string(5, i, strings[i]);
    for (size_t i = 0; i < rows; ++i)
        table.set_string(6, i, strings[i] + " very long string.........");
    for (size_t i = 0; i < rows; ++i) {
        switch (i % 2) {
            case 0: {
                string s = strings[i];
                s += " very long string.........";
                for (int j = 0; j != 4; ++j)
                    s += " big blobs big blobs big blobs"; // +30
                table.set_string(7, i, s);
                break;
            }
            case 1:
                table.set_string(7, i, "");
                break;
        }
    }
    for (size_t i = 0; i < rows; ++i) {
        switch (i % 3) {
            case 0:
                table.set_string(8, i, "enum1");
                break;
            case 1:
                table.set_string(8, i, "enum2");
                break;
            case 2:
                table.set_string(8, i, "enum3");
                break;
        }
    }
    for (size_t i = 0; i < rows; ++i)
        table.set_binary(9, i, BinaryData("binary", 7));
    for (size_t i = 0; i < rows; ++i) {
        int64_t sign = (i%2 == 0) ? 1 : -1;
        size_t n = sub_rows;
        if (!fixed_subtab_sizes)
            n += i;
        for (size_t j = 0; j != n; ++j) {
            TableRef subtable = table.get_subtable(10, i);
            int64_t val = -123+i*j*1234*sign;
            subtable->insert_int(0, j, val);
            subtable->insert_string(1, j, "sub");
            subtable->insert_done();
        }
    }
    for (size_t i = 0; i < rows; ++i) {
        int64_t sign = (i%2 == 0) ? 1 : -1;
        switch (i % 8) {
            case 0:
                table.set_mixed(11, i, false);
                break;
            case 1:
                table.set_mixed(11, i, int64_t(i*i*sign));
                break;
            case 2:
                table.set_mixed(11, i, "string");
                break;
            case 3:
                table.set_mixed(11, i, DateTime(123456789));
                break;
            case 4:
                table.set_mixed(11, i, BinaryData("binary", 7));
                break;
            case 5: {
                // Add subtable to mixed column
                // We can first set schema and contents when the entire
                // row has been inserted
                table.set_mixed(11, i, Mixed::subtable_tag());
                TableRef subtable = table.get_subtable(11, i);
                subtable->add_column(type_Int,    "first");
                subtable->add_column(type_String, "second");
                for (size_t j = 0; j != 2; ++j) {
                    subtable->insert_int(0, j, i*i*j*sign);
                    subtable->insert_string(1, j, "mixed sub");
                    subtable->insert_done();
                }
                break;
            }
            case 6:
                table.set_mixed(11, i, float(123.1*i*sign));
                break;
            case 7:
                table.set_mixed(11, i, double(987.65*i*sign));
                break;
        }
    }

    // We also want a ColumnStringEnum
    table.optimize();
}

} // anonymous namespace


TEST(Table_LowLevelCopy)
{
    Table table;
    setup_multi_table(table, 15, 2);

#ifdef TIGHTDB_DEBUG
    table.Verify();
#endif

    Table table2 = table;

#ifdef TIGHTDB_DEBUG
    table2.Verify();
#endif

    CHECK(table2 == table);

    TableRef table3 = table.copy();

#ifdef TIGHTDB_DEBUG
    table3->Verify();
#endif

    CHECK(*table3 == table);
}


TEST(Table_HighLevelCopy)
{
    TestTable table;
    table.add(10, 120, false, Mon);
    table.add(12, 100, true,  Tue);

#ifdef TIGHTDB_DEBUG
    table.Verify();
#endif

    TestTable table2 = table;

#ifdef TIGHTDB_DEBUG
    table2.Verify();
#endif

    CHECK(table2 == table);

    TestTable::Ref table3 = table.copy();

#ifdef TIGHTDB_DEBUG
    table3->Verify();
#endif

    CHECK(*table3 == table);
}


TEST(Table_DeleteAllTypes)
{
    Table table;
    setup_multi_table(table, 15, 2);

    // Test Deletes
    table.remove(14);
    table.remove(0);
    table.remove(5);

    CHECK_EQUAL(12, table.size());

#ifdef TIGHTDB_DEBUG
    table.Verify();
#endif

    // Test Clear
    table.clear();
    CHECK_EQUAL(0, table.size());

#ifdef TIGHTDB_DEBUG
    table.Verify();
#endif
}

TEST(Table_MoveAllTypes)
{
    Random random(random_int<unsigned long>()); // Seed from slow global generator

    Table table;
    setup_multi_table(table, 15, 2);
    table.set_index(6);

    while (table.size() > 1) {
        size_t size = table.size();
        size_t ndx = random.draw_int_mod(size-1);

        table.move_last_over(ndx);

#ifdef TIGHTDB_DEBUG
        table.Verify();
#endif
    }
}


TEST(Table_DegenerateSubtableSearchAndAggregate)
{
    Table parent;

    // Add all column types
    {
        DescriptorRef sub_1, sub_2;
        parent.add_column(type_Table,  "child", &sub_1);
        sub_1->add_column(type_Int,      "int");           // 0
        sub_1->add_column(type_Bool,     "bool");          // 1
        sub_1->add_column(type_Float,    "float");         // 2
        sub_1->add_column(type_Double,   "double");        // 3
        sub_1->add_column(type_DateTime, "date");          // 4
        sub_1->add_column(type_String,   "string");        // 5
        sub_1->add_column(type_Binary,   "binary");        // 6
        sub_1->add_column(type_Table,    "table", &sub_2); // 7
        sub_1->add_column(type_Mixed,    "mixed");         // 8
        sub_2->add_column(type_Int,        "i");
    }

    parent.add_empty_row(); // Create a degenerate subtable

    ConstTableRef degen_child = parent.get_subtable(0,0); // NOTE: Constness is essential here!!!

    CHECK_EQUAL(0, degen_child->size());
    CHECK_EQUAL(9, degen_child->get_column_count());

    // Searching:

    CHECK_EQUAL(not_found, degen_child->lookup(StringData()));
//    CHECK_EQUAL(0, degen_child->distinct(0).size()); // needs index but you cannot set index on ConstTableRef
    CHECK_EQUAL(0, degen_child->get_sorted_view(0).size());

    CHECK_EQUAL(not_found, degen_child->find_first_int(0, 0));
    CHECK_EQUAL(not_found, degen_child->find_first_bool(1, false));
    CHECK_EQUAL(not_found, degen_child->find_first_float(2, 0));
    CHECK_EQUAL(not_found, degen_child->find_first_double(3, 0));
    CHECK_EQUAL(not_found, degen_child->find_first_datetime(4, DateTime()));
    CHECK_EQUAL(not_found, degen_child->find_first_string(5, StringData()));
//    CHECK_EQUAL(not_found, degen_child->find_first_binary(6, BinaryData())); // Exists but not yet implemented
//    CHECK_EQUAL(not_found, degen_child->find_first_subtable(7, subtab)); // Not yet implemented
//    CHECK_EQUAL(not_found, degen_child->find_first_mixed(8, Mixed())); // Not yet implemented

    CHECK_EQUAL(0, degen_child->find_all_int(0, 0).size());
    CHECK_EQUAL(0, degen_child->find_all_bool(1, false).size());
    CHECK_EQUAL(0, degen_child->find_all_float(2, 0).size());
    CHECK_EQUAL(0, degen_child->find_all_double(3, 0).size());
    CHECK_EQUAL(0, degen_child->find_all_datetime(4, DateTime()).size());
    CHECK_EQUAL(0, degen_child->find_all_string(5, StringData()).size());
//    CHECK_EQUAL(0, degen_child->find_all_binary(6, BinaryData()).size()); // Exists but not yet implemented
//    CHECK_EQUAL(0, degen_child->find_all_subtable(7, subtab).size()); // Not yet implemented
//    CHECK_EQUAL(0, degen_child->find_all_mixed(8, Mixed()).size()); // Not yet implemented

    CHECK_EQUAL(0, degen_child->lower_bound_int(0, 0));
    CHECK_EQUAL(0, degen_child->lower_bound_bool(1, false));
    CHECK_EQUAL(0, degen_child->lower_bound_float(2, 0));
    CHECK_EQUAL(0, degen_child->lower_bound_double(3, 0));
//    CHECK_EQUAL(0, degen_child->lower_bound_date(4, Date())); // Not yet implemented
    CHECK_EQUAL(0, degen_child->lower_bound_string(5, StringData()));
//    CHECK_EQUAL(0, degen_child->lower_bound_binary(6, BinaryData())); // Not yet implemented
//    CHECK_EQUAL(0, degen_child->lower_bound_subtable(7, subtab)); // Not yet implemented
//    CHECK_EQUAL(0, degen_child->lower_bound_mixed(8, Mixed())); // Not yet implemented

    CHECK_EQUAL(0, degen_child->upper_bound_int(0, 0));
    CHECK_EQUAL(0, degen_child->upper_bound_bool(1, false));
    CHECK_EQUAL(0, degen_child->upper_bound_float(2, 0));
    CHECK_EQUAL(0, degen_child->upper_bound_double(3, 0));
//    CHECK_EQUAL(0, degen_child->upper_bound_date(4, Date())); // Not yet implemented
    CHECK_EQUAL(0, degen_child->upper_bound_string(5, StringData()));
//    CHECK_EQUAL(0, degen_child->upper_bound_binary(6, BinaryData())); // Not yet implemented
//    CHECK_EQUAL(0, degen_child->upper_bound_subtable(7, subtab)); // Not yet implemented
//    CHECK_EQUAL(0, degen_child->upper_bound_mixed(8, Mixed())); // Not yet implemented


    // Aggregates:

    CHECK_EQUAL(0, degen_child->count_int(0, 0));
//    CHECK_EQUAL(0, degen_child->count_bool(1, false)); // Not yet implemented
    CHECK_EQUAL(0, degen_child->count_float(2, 0));
    CHECK_EQUAL(0, degen_child->count_double(3, 0));
//    CHECK_EQUAL(0, degen_child->count_date(4, Date())); // Not yet implemented
    CHECK_EQUAL(0, degen_child->count_string(5, StringData()));
//    CHECK_EQUAL(0, degen_child->count_binary(6, BinaryData())); // Not yet implemented
//    CHECK_EQUAL(0, degen_child->count_subtable(7, subtab)); // Not yet implemented
//    CHECK_EQUAL(0, degen_child->count_mixed(8, Mixed())); // Not yet implemented

    CHECK_EQUAL(0, degen_child->minimum_int(0));
    CHECK_EQUAL(0, degen_child->minimum_float(2));
    CHECK_EQUAL(0, degen_child->minimum_double(3));
//    CHECK_EQUAL(Date(), degen_child->minimum_date(4, Date())); // Not yet implemented

    CHECK_EQUAL(0, degen_child->maximum_int(0));
    CHECK_EQUAL(0, degen_child->maximum_float(2));
    CHECK_EQUAL(0, degen_child->maximum_double(3));
//    CHECK_EQUAL(Date(), degen_child->maximum_date(4, Date())); // Not yet implemented

    CHECK_EQUAL(0, degen_child->sum_int(0));
    CHECK_EQUAL(0, degen_child->sum_float(2));
    CHECK_EQUAL(0, degen_child->sum_double(3));

    CHECK_EQUAL(0, degen_child->average_int(0));
    CHECK_EQUAL(0, degen_child->average_float(2));
    CHECK_EQUAL(0, degen_child->average_double(3));


    // Queries:
    CHECK_EQUAL(not_found, degen_child->where().equal(0, int64_t()).find());
    CHECK_EQUAL(not_found, degen_child->where().equal(1, false).find());
    CHECK_EQUAL(not_found, degen_child->where().equal(2, float()).find());
    CHECK_EQUAL(not_found, degen_child->where().equal(3, double()).find());
    CHECK_EQUAL(not_found, degen_child->where().equal_datetime(4, DateTime()).find());
    CHECK_EQUAL(not_found, degen_child->where().equal(5, StringData()).find());
    CHECK_EQUAL(not_found, degen_child->where().equal(6, BinaryData()).find());
//    CHECK_EQUAL(not_found, degen_child->where().equal(7, subtab).find()); // Not yet implemented
//    CHECK_EQUAL(not_found, degen_child->where().equal(8, Mixed()).find()); // Not yet implemented

    CHECK_EQUAL(not_found, degen_child->where().not_equal(0, int64_t()).find());
    CHECK_EQUAL(not_found, degen_child->where().not_equal(2, float()).find());
    CHECK_EQUAL(not_found, degen_child->where().not_equal(3, double()).find());
    CHECK_EQUAL(not_found, degen_child->where().not_equal_datetime(4, DateTime()).find());
    CHECK_EQUAL(not_found, degen_child->where().not_equal(5, StringData()).find());
    CHECK_EQUAL(not_found, degen_child->where().not_equal(6, BinaryData()).find());
//    CHECK_EQUAL(not_found, degen_child->where().not_equal(7, subtab).find()); // Not yet implemented
//    CHECK_EQUAL(not_found, degen_child->where().not_equal(8, Mixed()).find()); // Not yet implemented

    TableView v = degen_child->where().equal(0, int64_t()).find_all();
    CHECK_EQUAL(0, v.size());

    v = degen_child->where().equal(5, "hello").find_all();
    CHECK_EQUAL(0, v.size());

    size_t r = degen_child->where().equal(5, "hello").count();
    CHECK_EQUAL(0, r);

    r = degen_child->where().equal(5, "hello").remove();
    CHECK_EQUAL(0, r);

    size_t res;
    degen_child->where().equal(5, "hello").average_int(0, &res);
    CHECK_EQUAL(0, res);
}

TEST(Table_Range)
{
    Table table;
    table.add_column(type_Int, "int");
    table.add_empty_row(100);
    for (size_t i = 0 ; i < 100; ++i)
        table.set_int(0, i, i);
    TableView tv = table.get_range_view(10, 20);
    CHECK_EQUAL(10, tv.size());
    for (size_t i = 0; i < tv.size(); ++i)
        CHECK_EQUAL(int64_t(i+10), tv.get_int(0, i));
}

TEST(Table_RangeConst)
{
    Group group;
    {
        TableRef table = group.get_table("test");
        table->add_column(type_Int, "int");
        table->add_empty_row(100);
        for (int i = 0 ; i < 100; ++i)
            table->set_int(0, i, i);
    }
    ConstTableRef ctable = group.get_table("test");
    ConstTableView tv = ctable->get_range_view(10, 20);
    CHECK_EQUAL(10, tv.size());
    for (size_t i = 0; i<tv.size(); ++i)
        CHECK_EQUAL(int64_t(i+10), tv.get_int(0, i));
}


// enable to generate testfiles for to_string and json below
#define GENERATE 0

TEST(Table_ToString)
{
    Table table;
    setup_multi_table(table, 15, 6);

    stringstream ss;
    table.to_string(ss);
    const string result = ss.str();
    string file_name = get_test_resource_path();
#if _MSC_VER
    file_name += "expect_string-win.txt";
#else
    file_name += "expect_string.txt";
#endif
#if GENERATE   // enable to generate testfile - check it manually
    ofstream test_file(file_name.c_str(), ios::out);
    test_file << result;
    cerr << "to_string() test:\n" << result << endl;
#else
    ifstream test_file(file_name.c_str(), ios::in);
    CHECK(!test_file.fail());
    string expected;
    expected.assign( istreambuf_iterator<char>(test_file),
                     istreambuf_iterator<char>() );
    bool test_ok = test_util::equal_without_cr(result, expected);
    CHECK_EQUAL(true, test_ok);
    if (!test_ok) {
        TEST_PATH(path);
        File out(path, File::mode_Write);
        out.write(result);
        cerr << "\n error result in '"<<string(path)<<"'\n";
    }
#endif
}

TEST(Table_JsonAllData)
{
    Table table;
    setup_multi_table(table, 15, 2);

    stringstream ss;
    table.to_json(ss);
    const string json = ss.str();
    string file_name = get_test_resource_path();
#if _MSC_VER
    file_name += "expect_json-win.json";
#else
    file_name += "expect_json.json";
#endif
#if GENERATE
        // Generate the testdata to compare. After doing this,
        // verify that the output is correct with a json validator:
        // http://jsonformatter.curiousconcept.com/
    cerr << "JSON:" << json << "\n";
    ofstream test_file(file_name.c_str(), ios::out | ios::binary);
    test_file << json;
#else
    string expected;
    ifstream test_file(file_name.c_str(), ios::in | ios::binary);
    CHECK(!test_file.fail());
    getline(test_file,expected);
    CHECK_EQUAL(true, json == expected);
    if (json != expected) {
        TEST_PATH(path);
        File out(path, File::mode_Write);
        out.write(json);
        cerr << "\n error result in '"<<string(path)<<"'\n";
    }
#endif
}


/* DISABLED BECAUSE IT FAILS - A PULL REQUEST WILL BE MADE WHERE IT IS REENABLED!
TEST(Table_RowToString)
{
    // Create table with all column types
    Table table;
    setup_multi_table(table, 2, 2);

    stringstream ss;
    table.row_to_string(1, ss);
    const string row_str = ss.str();
#if 0
    ofstream test_file("row_to_string.txt", ios::out);
    test_file << row_str;
#endif

    string expected = "    int   bool                 date           float          double   string              string_long  string_enum     binary  mixed  tables\n"
                      "1:   -1   true  1970-01-01 03:25:45  -1.234560e+002  -9.876543e+003  string1  string1 very long st...  enum2          7 bytes     -1     [3]\n";
    bool test_ok = test_util::equal_without_cr(row_str, expected);
    CHECK_EQUAL(true, test_ok);
    if (!test_ok) {
        cerr << "row_to_string() failed\n"
             << "Expected: " << expected << "\n"
             << "Got     : " << row_str << endl;
    }
}


TEST(Table_FindInt)
{
    TestTable table;

    for (int i = 1000; i >= 0; --i) {
        table.add(0, i, true, Wed);
    }

    CHECK_EQUAL(size_t(0),    table.column().second.find_first(1000));
    CHECK_EQUAL(size_t(1000), table.column().second.find_first(0));
    CHECK_EQUAL(size_t(-1),   table.column().second.find_first(1001));

#ifdef TIGHTDB_DEBUG
    table.Verify();
#endif
}
*/


/*
TEST(Table_6)
{
    TestTableEnum table;

    TDB_QUERY(TestQuery, TestTableEnum) {
    //  first.between(Mon, Thu);
        second == "Hello" || (second == "Hey" && first == Mon);
    }};

    TDB_QUERY_OPT(TestQuery2, TestTableEnum) (Days a, Days b, const char* str) {
        (void)b;
        (void)a;
        //first.between(a, b);
        second == str || second.MatchRegEx(".*");
    }};

    //TestTableEnum result = table.find_all(TestQuery2(Mon, Tue, "Hello")).sort().Limit(10);
    //size_t result2 = table.Range(10, 200).find_first(TestQuery());
    //CHECK_EQUAL((size_t)-1, result2);

#ifdef TIGHTDB_DEBUG
    table.Verify();
#endif
}
*/


TEST(Table_FindAllInt)
{
    TestTable table;

    table.add(0, 10, true, Wed);
    table.add(0, 20, true, Wed);
    table.add(0, 10, true, Wed);
    table.add(0, 20, true, Wed);
    table.add(0, 10, true, Wed);
    table.add(0, 20, true, Wed);
    table.add(0, 10, true, Wed);
    table.add(0, 20, true, Wed);
    table.add(0, 10, true, Wed);
    table.add(0, 20, true, Wed);

    // Search for a value that does not exits
    const TestTable::View v0 = table.column().second.find_all(5);
    CHECK_EQUAL(0, v0.size());

    // Search for a value with several matches
    const TestTable::View v = table.column().second.find_all(20);

    CHECK_EQUAL(5, v.size());
    CHECK_EQUAL(1, v.get_source_ndx(0));
    CHECK_EQUAL(3, v.get_source_ndx(1));
    CHECK_EQUAL(5, v.get_source_ndx(2));
    CHECK_EQUAL(7, v.get_source_ndx(3));
    CHECK_EQUAL(9, v.get_source_ndx(4));

#ifdef TIGHTDB_DEBUG
    table.Verify();
#endif
}

TEST(Table_SortedInt)
{
    TestTable table;

    table.add(0, 10, true, Wed); // 0: 4
    table.add(0, 20, true, Wed); // 1: 7
    table.add(0,  0, true, Wed); // 2: 0
    table.add(0, 40, true, Wed); // 3: 8
    table.add(0, 15, true, Wed); // 4: 6
    table.add(0, 11, true, Wed); // 5: 5
    table.add(0,  6, true, Wed); // 6: 3
    table.add(0,  4, true, Wed); // 7: 2
    table.add(0, 99, true, Wed); // 8: 9
    table.add(0,  2, true, Wed); // 9: 1

    // Search for a value that does not exits
    TestTable::View v = table.column().second.get_sorted_view();
    CHECK_EQUAL(table.size(), v.size());

    CHECK_EQUAL(2, v.get_source_ndx(0));
    CHECK_EQUAL(9, v.get_source_ndx(1));
    CHECK_EQUAL(7, v.get_source_ndx(2));
    CHECK_EQUAL(6, v.get_source_ndx(3));
    CHECK_EQUAL(0, v.get_source_ndx(4));
    CHECK_EQUAL(5, v.get_source_ndx(5));
    CHECK_EQUAL(4, v.get_source_ndx(6));
    CHECK_EQUAL(1, v.get_source_ndx(7));
    CHECK_EQUAL(3, v.get_source_ndx(8));
    CHECK_EQUAL(8, v.get_source_ndx(9));

#ifdef TIGHTDB_DEBUG
    table.Verify();
#endif
}

TEST(Table_SortedQuery)
{
    TestTable table;

    table.add(0, 10, true, Wed); // 0: 4
    table.add(0, 20, false, Wed); // 1: 7
    table.add(0,  0, false, Wed); // 2: 0
    table.add(0, 40, false, Wed); // 3: 8
    table.add(0, 15, false, Wed); // 4: 6
    table.add(0, 11, true, Wed); // 5: 5
    table.add(0,  6, true, Wed); // 6: 3
    table.add(0,  4, true, Wed); // 7: 2
    table.add(0, 99, true, Wed); // 8: 9
    table.add(0,  2, true, Wed); // 9: 1

    // Count booleans
    size_t count_original = table.where().third.equal(false).count();
    CHECK_EQUAL(4, count_original);

    // Get a view containing the complete table
    TestTable::View v = table.column().first.find_all(0);
    CHECK_EQUAL(table.size(), v.size());

    // Count booleans
    size_t count_view = table.where().tableview(v).third.equal(false).count();
    CHECK_EQUAL(4, count_view);

    TestTable::View v_sorted = table.column().second.get_sorted_view();
    CHECK_EQUAL(table.size(), v_sorted.size());
<<<<<<< HEAD

    bool got_exception = false;
    try {
        // Verify that a sorted view cannot form the basis of a new query
        size_t count_view_sorted = table.where().tableview(v_sorted).third.equal(false).count();
        CHECK_EQUAL(4, count_view_sorted);
    } catch (runtime_error) {
        got_exception = true;
    }
    CHECK_EQUAL(true, got_exception);
=======
 
#ifdef TIGHTDB_DEBUG
    table.Verify();
#endif
}


TEST(Table_Sorted_Query_where)
{
    // Using where(tv) instead of tableview(tv)
    TestTable table;

    table.add(0, 10, true, Wed); // 0: 4
    table.add(0, 20, false, Wed); // 1: 7
    table.add(0, 0, false, Wed); // 2: 0
    table.add(0, 40, false, Wed); // 3: 8
    table.add(0, 15, false, Wed); // 4: 6
    table.add(0, 11, true, Wed); // 5: 5
    table.add(0, 6, true, Wed); // 6: 3
    table.add(0, 4, true, Wed); // 7: 2
    table.add(0, 99, true, Wed); // 8: 9
    table.add(0, 2, true, Wed); // 9: 1

    // Count booleans
    size_t count_original = table.where().third.equal(false).count();
    CHECK_EQUAL(4, count_original);

    // Get a view containing the complete table
    TestTable::View v = table.column().first.find_all(0);
    CHECK_EQUAL(table.size(), v.size());

    // Count booleans
    size_t count_view = table.where(&v).third.equal(false).count();
    CHECK_EQUAL(4, count_view);

    TestTable::View v_sorted = table.column().second.get_sorted_view();
    CHECK_EQUAL(table.size(), v_sorted.size());

>>>>>>> 559af353
#ifdef TIGHTDB_DEBUG
    table.Verify();
#endif
}



TEST(Table_IndexString)
{
    TestTableEnum table;

    table.add(Mon, "jeff");
    table.add(Tue, "jim");
    table.add(Wed, "jennifer");
    table.add(Thu, "john");
    table.add(Fri, "jimmy");
    table.add(Sat, "jimbo");
    table.add(Sun, "johnny");
    table.add(Mon, "jennifer"); //duplicate

    table.column().second.set_index();
    CHECK(table.column().second.has_index());

    const size_t r1 = table.column().second.find_first("jimmi");
    CHECK_EQUAL(not_found, r1);

    const size_t r2 = table.column().second.find_first("jeff");
    const size_t r3 = table.column().second.find_first("jim");
    const size_t r4 = table.column().second.find_first("jimbo");
    const size_t r5 = table.column().second.find_first("johnny");
    CHECK_EQUAL(0, r2);
    CHECK_EQUAL(1, r3);
    CHECK_EQUAL(5, r4);
    CHECK_EQUAL(6, r5);

    const size_t c1 = table.column().second.count("jennifer");
    CHECK_EQUAL(2, c1);
}

TEST(Table_IndexStringTwice)
{
    TestTableEnum table;

    table.add(Mon, "jeff");
    table.add(Tue, "jim");
    table.add(Wed, "jennifer");
    table.add(Thu, "john");
    table.add(Fri, "jimmy");
    table.add(Sat, "jimbo");
    table.add(Sun, "johnny");
    table.add(Mon, "jennifer"); // duplicate

    table.column().second.set_index();
    CHECK_EQUAL(true, table.column().second.has_index());
    table.column().second.set_index();
    CHECK_EQUAL(true, table.column().second.has_index());
}

namespace {

TIGHTDB_TABLE_2(LookupTable,
                first,  String,
                second, Int)

} // anonymous namespace

TEST(Table_Lookup)
{
    LookupTable table;

    table.add("jeff",     0);
    table.add("jim",      1);
    table.add("jennifer", 2);
    table.add("john",     3);
    table.add("jimmy",    4);
    table.add("jimbo",    5);
    table.add("johnny",   6);
    table.add("jennifer", 7); //duplicate

    // Do lookups with manual search
    const size_t a0 = table.lookup("jeff");
    const size_t a1 = table.lookup("jim");
    const size_t a2 = table.lookup("jennifer");
    const size_t a3 = table.lookup("john");
    const size_t a4 = table.lookup("jimmy");
    const size_t a5 = table.lookup("jimbo");
    const size_t a6 = table.lookup("johnny");
    const size_t a7 = table.lookup("jerry");
    CHECK_EQUAL(0, a0);
    CHECK_EQUAL(1, a1);
    CHECK_EQUAL(2, a2);
    CHECK_EQUAL(3, a3);
    CHECK_EQUAL(4, a4);
    CHECK_EQUAL(5, a5);
    CHECK_EQUAL(6, a6);
    CHECK_EQUAL(not_found, a7);

    table.column().first.set_index();
    CHECK(table.column().first.has_index());

    // Do lookups using (cached) index
    const size_t b0 = table.lookup("jeff");
    const size_t b1 = table.lookup("jim");
    const size_t b2 = table.lookup("jennifer");
    const size_t b3 = table.lookup("john");
    const size_t b4 = table.lookup("jimmy");
    const size_t b5 = table.lookup("jimbo");
    const size_t b6 = table.lookup("johnny");
    const size_t b7 = table.lookup("jerry");
    CHECK_EQUAL(0, b0);
    CHECK_EQUAL(1, b1);
    CHECK_EQUAL(2, b2);
    CHECK_EQUAL(3, b3);
    CHECK_EQUAL(4, b4);
    CHECK_EQUAL(5, b5);
    CHECK_EQUAL(6, b6);
    CHECK_EQUAL(not_found, b7);
}

namespace {

TIGHTDB_TABLE_1(TestSubtableLookup2,
                str, String)
TIGHTDB_TABLE_1(TestSubtableLookup1,
                subtab, Subtable<TestSubtableLookup2>)

} // anonymous namespace


TEST(Table_SubtableLookup)
{
    TestSubtableLookup1 t;
    t.add();
    t.add();
    {
        TestSubtableLookup2::Ref r0 = t[0].subtab;
        r0->add("foo");
        r0->add("bar");
        size_t i1 = r0->lookup("bar");
        CHECK_EQUAL(1, i1);
        size_t i2 = r0->lookup("foobar");
        CHECK_EQUAL(not_found, i2);
    }

    {
        TestSubtableLookup2::Ref r1 = t[1].subtab;
        size_t i3 = r1->lookup("bar");
        CHECK_EQUAL(not_found, i3);
    }
}


TEST(Table_Distinct)
{
    TestTableEnum table;

    table.add(Mon, "A");
    table.add(Tue, "B");
    table.add(Wed, "C");
    table.add(Thu, "B");
    table.add(Fri, "C");
    table.add(Sat, "D");
    table.add(Sun, "D");
    table.add(Mon, "D");

    table.column().second.set_index();
    CHECK(table.column().second.has_index());

    TestTableEnum::View view = table.column().second.get_distinct_view();

    CHECK_EQUAL(4, view.size());
    CHECK_EQUAL(0, view.get_source_ndx(0));
    CHECK_EQUAL(1, view.get_source_ndx(1));
    CHECK_EQUAL(2, view.get_source_ndx(2));
    CHECK_EQUAL(5, view.get_source_ndx(3));
}

/*
TEST(Table_IndexInt)
{
    TestTable table;

    table.add(0,  1, true, Wed);
    table.add(0, 15, true, Wed);
    table.add(0, 10, true, Wed);
    table.add(0, 20, true, Wed);
    table.add(0, 11, true, Wed);
    table.add(0, 45, true, Wed);
    table.add(0, 10, true, Wed);
    table.add(0,  0, true, Wed);
    table.add(0, 30, true, Wed);
    table.add(0,  9, true, Wed);

    // Create index for column two
//    table.cols().second.set_index();

    // Search for a value that does not exits
    const size_t r1 = table.column().second.find_first(2);
    CHECK_EQUAL(-1, r1);

    // Find existing values
    CHECK_EQUAL(0, table.column().second.find_first(1));
    CHECK_EQUAL(1, table.column().second.find_first(15));
    CHECK_EQUAL(2, table.column().second.find_first(10));
    CHECK_EQUAL(3, table.column().second.find_first(20));
    CHECK_EQUAL(4, table.column().second.find_first(11));
    CHECK_EQUAL(5, table.column().second.find_first(45));
    //CHECK_EQUAL(6, table.column().second.find_first(10)); // only finds first match
    CHECK_EQUAL(7, table.column().second.find_first(0));
    CHECK_EQUAL(8, table.column().second.find_first(30));
    CHECK_EQUAL(9, table.column().second.find_first(9));

    // Change some values
    table[2].second = 13;
    table[9].second = 100;

    CHECK_EQUAL(0, table.column().second.find_first(1));
    CHECK_EQUAL(1, table.column().second.find_first(15));
    CHECK_EQUAL(2, table.column().second.find_first(13));
    CHECK_EQUAL(3, table.column().second.find_first(20));
    CHECK_EQUAL(4, table.column().second.find_first(11));
    CHECK_EQUAL(5, table.column().second.find_first(45));
    CHECK_EQUAL(6, table.column().second.find_first(10));
    CHECK_EQUAL(7, table.column().second.find_first(0));
    CHECK_EQUAL(8, table.column().second.find_first(30));
    CHECK_EQUAL(9, table.column().second.find_first(100));

    // Insert values
    table.add(0, 29, true, Wed);
    //TODO: More than add

    CHECK_EQUAL(0, table.column().second.find_first(1));
    CHECK_EQUAL(1, table.column().second.find_first(15));
    CHECK_EQUAL(2, table.column().second.find_first(13));
    CHECK_EQUAL(3, table.column().second.find_first(20));
    CHECK_EQUAL(4, table.column().second.find_first(11));
    CHECK_EQUAL(5, table.column().second.find_first(45));
    CHECK_EQUAL(6, table.column().second.find_first(10));
    CHECK_EQUAL(7, table.column().second.find_first(0));
    CHECK_EQUAL(8, table.column().second.find_first(30));
    CHECK_EQUAL(9, table.column().second.find_first(100));
    CHECK_EQUAL(10, table.column().second.find_first(29));

    // Delete some values
    table.remove(0);
    table.remove(5);
    table.remove(8);

    CHECK_EQUAL(0, table.column().second.find_first(15));
    CHECK_EQUAL(1, table.column().second.find_first(13));
    CHECK_EQUAL(2, table.column().second.find_first(20));
    CHECK_EQUAL(3, table.column().second.find_first(11));
    CHECK_EQUAL(4, table.column().second.find_first(45));
    CHECK_EQUAL(5, table.column().second.find_first(0));
    CHECK_EQUAL(6, table.column().second.find_first(30));
    CHECK_EQUAL(7, table.column().second.find_first(100));

#ifdef TIGHTDB_DEBUG
    table.Verify();
#endif
}
*/

namespace {

TIGHTDB_TABLE_4(TestTableAE,
                first,  Int,
                second, String,
                third,  Bool,
                fourth, Enum<Days>)

} // anonymous namespace

TEST(Table_AutoEnumeration)
{
    TestTableAE table;

    for (size_t i = 0; i < 5; ++i) {
        table.add(1, "abd",     true, Mon);
        table.add(2, "eftg",    true, Tue);
        table.add(5, "hijkl",   true, Wed);
        table.add(8, "mnopqr",  true, Thu);
        table.add(9, "stuvxyz", true, Fri);
    }

    table.optimize();

    for (size_t i = 0; i < 5; ++i) {
        const size_t n = i * 5;
        CHECK_EQUAL(1, table[0+n].first);
        CHECK_EQUAL(2, table[1+n].first);
        CHECK_EQUAL(5, table[2+n].first);
        CHECK_EQUAL(8, table[3+n].first);
        CHECK_EQUAL(9, table[4+n].first);

        CHECK_EQUAL("abd",     table[0+n].second);
        CHECK_EQUAL("eftg",    table[1+n].second);
        CHECK_EQUAL("hijkl",   table[2+n].second);
        CHECK_EQUAL("mnopqr",  table[3+n].second);
        CHECK_EQUAL("stuvxyz", table[4+n].second);

        CHECK_EQUAL(true, table[0+n].third);
        CHECK_EQUAL(true, table[1+n].third);
        CHECK_EQUAL(true, table[2+n].third);
        CHECK_EQUAL(true, table[3+n].third);
        CHECK_EQUAL(true, table[4+n].third);

        CHECK_EQUAL(Mon, table[0+n].fourth);
        CHECK_EQUAL(Tue, table[1+n].fourth);
        CHECK_EQUAL(Wed, table[2+n].fourth);
        CHECK_EQUAL(Thu, table[3+n].fourth);
        CHECK_EQUAL(Fri, table[4+n].fourth);
    }

    // Verify counts
    const size_t count1 = table.column().second.count("abd");
    const size_t count2 = table.column().second.count("eftg");
    const size_t count3 = table.column().second.count("hijkl");
    const size_t count4 = table.column().second.count("mnopqr");
    const size_t count5 = table.column().second.count("stuvxyz");
    CHECK_EQUAL(5, count1);
    CHECK_EQUAL(5, count2);
    CHECK_EQUAL(5, count3);
    CHECK_EQUAL(5, count4);
    CHECK_EQUAL(5, count5);
}


TEST(Table_AutoEnumerationFindFindAll)
{
    TestTableAE table;

    for (size_t i = 0; i < 5; ++i) {
        table.add(1, "abd",     true, Mon);
        table.add(2, "eftg",    true, Tue);
        table.add(5, "hijkl",   true, Wed);
        table.add(8, "mnopqr",  true, Thu);
        table.add(9, "stuvxyz", true, Fri);
    }

    table.optimize();

    size_t t = table.column().second.find_first("eftg");
    CHECK_EQUAL(1, t);

    TestTableAE::View tv = table.column().second.find_all("eftg");
    CHECK_EQUAL(5, tv.size());
    CHECK_EQUAL("eftg", tv[0].second);
    CHECK_EQUAL("eftg", tv[1].second);
    CHECK_EQUAL("eftg", tv[2].second);
    CHECK_EQUAL("eftg", tv[3].second);
    CHECK_EQUAL("eftg", tv[4].second);
}

namespace {

TIGHTDB_TABLE_4(TestTableEnum4,
                col1, String,
                col2, String,
                col3, String,
                col4, String)

} // anonymous namespace

TEST(Table_AutoEnumerationOptimize)
{
    TestTableEnum4 t;

    // Insert non-optimzable strings
    string s;
    for (size_t i = 0; i < 10; ++i) {
        t.add(s.c_str(), s.c_str(), s.c_str(), s.c_str());
        s += "x";
    }
    t.optimize();

    // AutoEnumerate in reverse order
    for (size_t i = 0; i < 10; ++i) {
        t[i].col4 = "test";
    }
    t.optimize();
    for (size_t i = 0; i < 10; ++i) {
        t[i].col3 = "test";
    }
    t.optimize();
    for (size_t i = 0; i < 10; ++i) {
        t[i].col2 = "test";
    }
    t.optimize();
    for (size_t i = 0; i < 10; ++i) {
        t[i].col1 = "test";
    }
    t.optimize();

    for (size_t i = 0; i < 10; ++i) {
        CHECK_EQUAL("test", t[i].col1);
        CHECK_EQUAL("test", t[i].col2);
        CHECK_EQUAL("test", t[i].col3);
        CHECK_EQUAL("test", t[i].col4);
    }

#ifdef TIGHTDB_DEBUG
    t.Verify();
#endif
}

namespace {

TIGHTDB_TABLE_1(TestSubtabEnum2,
                str, String)
TIGHTDB_TABLE_1(TestSubtabEnum1,
                subtab, Subtable<TestSubtabEnum2>)

} // anonymous namespace

TEST(Table_OptimizeSubtable)
{
    TestSubtabEnum1 t;
    t.add();
    t.add();

    {
        // Non-enumerable
        TestSubtabEnum2::Ref r = t[0].subtab;
        string s;
        for (int i=0; i<100; ++i) {
            r->add(s.c_str());
            s += 'x';
        }
    }

    {
        // Enumerable
        TestSubtabEnum2::Ref r = t[1].subtab;
        for (int i=0; i<100; ++i) {
            r->add("foo");
        }
        r->optimize();
    }

    // Verify
    {
        // Non-enumerable
        TestSubtabEnum2::Ref r = t[0].subtab;
        string s;
        for (size_t i = 0; i < r->size(); ++i) {
            CHECK_EQUAL(s.c_str(), r[i].str);
            s += 'x';
        }
    }
    {
        // Non-enumerable
        TestSubtabEnum2::Ref r = t[1].subtab;
        for (size_t i = 0; i < r->size(); ++i) {
            CHECK_EQUAL("foo", r[i].str);
        }
    }
}

TEST(Table_OptimizeCompare)
{
    TestSubtabEnum2 t1, t2;
    for (int i=0; i<100; ++i) {
        t1.add("foo");
    }
    for (int i=0; i<100; ++i) {
        t2.add("foo");
    }
    t1.optimize();
    CHECK(t1 == t2);
    t1[50].str = "bar";
    CHECK(t1 != t2);
    t1[50].str = "foo";
    CHECK(t1 == t2);
    t2[50].str = "bar";
    CHECK(t1 != t2);
    t2[50].str = "foo";
    CHECK(t1 == t2);
}


TEST(Table_SlabAlloc)
{
    SlabAlloc alloc;
    alloc.attach_empty();
    TestTable table(alloc);

    table.add(0, 10, true, Wed);
    const TestTable::Cursor r = table.back(); // last item

    CHECK_EQUAL(   0, r.first);
    CHECK_EQUAL(  10, r.second);
    CHECK_EQUAL(true, r.third);
    CHECK_EQUAL( Wed, r.fourth);

    // Add some more rows
    table.add(1, 10, true, Wed);
    table.add(2, 20, true, Wed);
    table.add(3, 10, true, Wed);
    table.add(4, 20, true, Wed);
    table.add(5, 10, true, Wed);

    // Delete some rows
    table.remove(2);
    table.remove(4);

#ifdef TIGHTDB_DEBUG
    table.Verify();
#endif
}


TEST(Table_Spec)
{
    Group group;
    TableRef table = group.get_table("test");

    // Create specification with sub-table
    {
        DescriptorRef sub_1;
        table->add_column(type_Int,    "first");
        table->add_column(type_String, "second");
        table->add_column(type_Table,  "third", &sub_1);
        sub_1->add_column(type_Int,      "sub_first");
        sub_1->add_column(type_String,   "sub_second");
    }

    CHECK_EQUAL(3, table->get_column_count());

    // Add a row
    table->insert_int(0, 0, 4);
    table->insert_string(1, 0, "Hello");
    table->insert_subtable(2, 0);
    table->insert_done();

    CHECK_EQUAL(0, table->get_subtable_size(2, 0));

    // Get the sub-table
    {
        TableRef subtable = table->get_subtable(2, 0);
        CHECK(subtable->is_empty());

        subtable->insert_int(0, 0, 42);
        subtable->insert_string(1, 0, "test");
        subtable->insert_done();

        CHECK_EQUAL(42,     subtable->get_int(0, 0));
        CHECK_EQUAL("test", subtable->get_string(1, 0));
    }

    CHECK_EQUAL(1, table->get_subtable_size(2, 0));

    // Get the sub-table again and see if the values
    // still match.
    {
        TableRef subtable = table->get_subtable(2, 0);

        CHECK_EQUAL(1,      subtable->size());
        CHECK_EQUAL(42,     subtable->get_int(0, 0));
        CHECK_EQUAL("test", subtable->get_string(1, 0));
    }

    // Write the group to disk
    GROUP_TEST_PATH(path);
    group.write(path);

    // Read back tables
    {
        Group from_disk(path, Group::mode_ReadOnly);
        TableRef from_disk_table = from_disk.get_table("test");

        TableRef subtable2 = from_disk_table->get_subtable(2, 0);

        CHECK_EQUAL(1,      subtable2->size());
        CHECK_EQUAL(42,     subtable2->get_int(0, 0));
        CHECK_EQUAL("test", subtable2->get_string(1, 0));
    }
}

TEST(Table_SpecColumnPath)
{
    Group group;
    TableRef table = group.get_table("test");

    // Create path to sub-table column (starting with root)
    vector<size_t> column_path;

    // Create specification with sub-table
    table->add_subcolumn(column_path, type_Int,    "first");
    table->add_subcolumn(column_path, type_String, "second");
    table->add_subcolumn(column_path, type_Table,  "third");

    column_path.push_back(2); // third column (which is a sub-table col)

    table->add_subcolumn(column_path, type_Int,    "sub_first");
    table->add_subcolumn(column_path, type_String, "sub_second");

    // Add a row
    table->insert_int(0, 0, 4);
    table->insert_string(1, 0, "Hello");
    table->insert_subtable(2, 0);
    table->insert_done();

    // Get the sub-table
    {
        TableRef subtable = table->get_subtable(2, 0);
        CHECK(subtable->is_empty());

        subtable->insert_int(0, 0, 42);
        subtable->insert_string(1, 0, "test");
        subtable->insert_done();

        CHECK_EQUAL(42,     subtable->get_int(0, 0));
        CHECK_EQUAL("test", subtable->get_string(1, 0));
    }
}

TEST(Table_SpecRenameColumns)
{
    Group group;
    TableRef table = group.get_table("test");

    // Create specification with sub-table
    table->add_column(type_Int,    "first");
    table->add_column(type_String, "second");
    table->add_column(type_Table,  "third");

    // Create path to sub-table column
    vector<size_t> column_path;
    column_path.push_back(2); // third

    table->add_subcolumn(column_path, type_Int,    "sub_first");
    table->add_subcolumn(column_path, type_String, "sub_second");

    // Add a row
    table->insert_int(0, 0, 4);
    table->insert_string(1, 0, "Hello");
    table->insert_subtable(2, 0);
    table->insert_done();

    // Get the sub-table
    {
        TableRef subtable = table->get_subtable(2, 0);
        CHECK(subtable->is_empty());

        subtable->insert_int(0, 0, 42);
        subtable->insert_string(1, 0, "test");
        subtable->insert_done();

        CHECK_EQUAL(42,     subtable->get_int(0, 0));
        CHECK_EQUAL("test", subtable->get_string(1, 0));
    }

    // Rename first column
    table->rename_column(0, "1st");
    CHECK_EQUAL(0, table->get_column_index("1st"));

    // Rename sub-column
    table->rename_subcolumn(column_path, 0, "sub_1st"); // third

    // Get the sub-table
    {
        TableRef subtable = table->get_subtable(2, 0);
        CHECK_EQUAL(0, subtable->get_column_index("sub_1st"));
    }
}

TEST(Table_SpecDeleteColumns)
{
    Group group;
    TableRef table = group.get_table("test");

    // Create specification with sub-table
    table->add_column(type_Int,    "first");
    table->add_column(type_String, "second");
    table->add_column(type_Table,  "third");
    table->add_column(type_String, "fourth"); // will be auto-enumerated

    // Create path to sub-table column
    vector<size_t> column_path;
    column_path.push_back(2); // third

    table->add_subcolumn(column_path, type_Int,    "sub_first");
    table->add_subcolumn(column_path, type_String, "sub_second");

    // Put in an index as well
    table->set_index(1);

    CHECK_EQUAL(4, table->get_column_count());

    // Add a few rows
    table->insert_int(0, 0, 4);
    table->insert_string(1, 0, "Hello");
    table->insert_subtable(2, 0);
    table->insert_string(3, 0, "X");
    table->insert_done();

    table->insert_int(0, 1, 4);
    table->insert_string(1, 1, "World");
    table->insert_subtable(2, 1);
    table->insert_string(3, 1, "X");
    table->insert_done();

    table->insert_int(0, 2, 4);
    table->insert_string(1, 2, "Goodbye");
    table->insert_subtable(2, 2);
    table->insert_string(3, 2, "X");
    table->insert_done();

    // We want the last column to be StringEnum column
    table->optimize();

    CHECK_EQUAL(0, table->get_subtable_size(2, 0));

    // Get the sub-table
    {
        TableRef subtable = table->get_subtable(2, 0);
        CHECK(subtable->is_empty());

        subtable->insert_int(0, 0, 42);
        subtable->insert_string(1, 0, "test");
        subtable->insert_done();

        CHECK_EQUAL(42,     subtable->get_int(0, 0));
        CHECK_EQUAL("test", subtable->get_string(1, 0));
    }

    CHECK_EQUAL(1, table->get_subtable_size(2, 0));

    // Remove the first column
    table->remove_column(0);
    CHECK_EQUAL(3, table->get_column_count());
    CHECK_EQUAL("Hello", table->get_string(0, 0));
    CHECK_EQUAL("X", table->get_string(2, 0));

    // Get the sub-table again and see if the values
    // still match.
    {
        TableRef subtable = table->get_subtable(1, 0);

        CHECK_EQUAL(2,      subtable->get_column_count());
        CHECK_EQUAL(1,      subtable->size());
        CHECK_EQUAL(42,     subtable->get_int(0, 0));
        CHECK_EQUAL("test", subtable->get_string(1, 0));
    }

    // Create path to column in sub-table
    column_path.clear();
    column_path.push_back(1); // third

    // Remove a column in sub-table
    table->remove_subcolumn(column_path, 1);  // sub_second

    // Get the sub-table again and see if the values
    // still match.
    {
        TableRef subtable = table->get_subtable(1, 0);

        CHECK_EQUAL(1,      subtable->get_column_count());
        CHECK_EQUAL(1,      subtable->size());
        CHECK_EQUAL(42,     subtable->get_int(0, 0));
    }

    // Remove sub-table column (with all members)
    table->remove_column(1);
    CHECK_EQUAL(2, table->get_column_count());
    CHECK_EQUAL("Hello", table->get_string(0, 0));
    CHECK_EQUAL("X", table->get_string(1, 0));

    // Remove optimized string column
    table->remove_column(1);
    CHECK_EQUAL(1, table->get_column_count());
    CHECK_EQUAL("Hello", table->get_string(0, 0));

    // Remove last column
    table->remove_column(0);
    CHECK_EQUAL(0, table->get_column_count());
    CHECK(table->is_empty());

#ifdef TIGHTDB_DEBUG
    table->Verify();
#endif
}


TEST(Table_SpecAddColumns)
{
    Group group;
    TableRef table = group.get_table("test");

    // Create specification with sub-table
    table->add_column(type_Int,    "first");
    table->add_column(type_String, "second");
    table->add_column(type_Table,  "third");

    // Create path to sub-table column
    vector<size_t> column_path;
    column_path.push_back(2); // third

    table->add_subcolumn(column_path, type_Int,    "sub_first");
    table->add_subcolumn(column_path, type_String, "sub_second");

    // Put in an index as well
    table->set_index(1);

    CHECK_EQUAL(3, table->get_column_count());

    // Add a row
    table->insert_int(0, 0, 4);
    table->insert_string(1, 0, "Hello");
    table->insert_subtable(2, 0);
    table->insert_done();

    CHECK_EQUAL(0, table->get_subtable_size(2, 0));

    // Get the sub-table
    {
        TableRef subtable = table->get_subtable(2, 0);
        CHECK(subtable->is_empty());

        subtable->insert_int(0, 0, 42);
        subtable->insert_string(1, 0, "test");
        subtable->insert_done();

        CHECK_EQUAL(42,     subtable->get_int(0, 0));
        CHECK_EQUAL("test", subtable->get_string(1, 0));
    }

    CHECK_EQUAL(1, table->get_subtable_size(2, 0));

    // Add a new bool column
    table->add_column(type_Bool, "fourth");
    CHECK_EQUAL(4, table->get_column_count());
    CHECK_EQUAL(false, table->get_bool(3, 0));

    // Add a new string column
    table->add_column(type_String, "fifth");
    CHECK_EQUAL(5, table->get_column_count());
    CHECK_EQUAL("", table->get_string(4, 0));

    // Add a new table column
    table->add_column(type_Table, "sixth");
    CHECK_EQUAL(6, table->get_column_count());
    CHECK_EQUAL(0, table->get_subtable_size(5, 0));

    // Add a new mixed column
    table->add_column(type_Mixed, "seventh");
    CHECK_EQUAL(7, table->get_column_count());
    CHECK_EQUAL(0, table->get_mixed(6, 0).get_int());

    // Create path to column in sub-table
    column_path.clear();
    column_path.push_back(2); // third

    // Add new int column to sub-table
    table->add_subcolumn(column_path, type_Int, "sub_third");

    // Get the sub-table again and see if the values
    // still match.
    {
        TableRef subtable = table->get_subtable(2, 0);

        CHECK_EQUAL(3,      subtable->get_column_count());
        CHECK_EQUAL(1,      subtable->size());
        CHECK_EQUAL(42,     subtable->get_int(0, 0));
        CHECK_EQUAL("test", subtable->get_string(1, 0));
        CHECK_EQUAL(0,      subtable->get_int(2, 0));
    }

    // Add new table column to sub-table
    table->add_subcolumn(column_path, type_Table, "sub_fourth");

    // Get the sub-table again and see if the values
    // still match.
    {
        TableRef subtable = table->get_subtable(2, 0);

        CHECK_EQUAL(4,      subtable->get_column_count());
        CHECK_EQUAL(1,      subtable->size());
        CHECK_EQUAL(42,     subtable->get_int(0, 0));
        CHECK_EQUAL("test", subtable->get_string(1, 0));
        CHECK_EQUAL(0,      subtable->get_int(2, 0));
        CHECK_EQUAL(0,      subtable->get_subtable_size(3, 0));
        CHECK_EQUAL(1,      table->get_subtable_size(2, 0));
    }

    // Add new column to new sub-table
    column_path.push_back(3); // sub_forth
    table->add_subcolumn(column_path, type_String, "first");

    // Get the sub-table again and see if the values
    // still match.
    {
        TableRef subtable = table->get_subtable(2, 0);
        CHECK_EQUAL(4,      subtable->get_column_count());

        TableRef subsubtable = subtable->get_subtable(3, 0);
        CHECK_EQUAL(1,      subsubtable->get_column_count());
    }

    // Add a new mixed column
    table->add_column(type_Mixed, "eighth");
    CHECK_EQUAL(8, table->get_column_count());
    table->set_mixed(7, 0, Mixed::subtable_tag());
    TableRef stab = table->get_subtable(7, 0);
    stab->add_column(type_Int, "smurf");
    stab->insert_int(0, 0, 1);
    stab->insert_done();
    stab->insert_int(0, 1, 2);
    stab->insert_done();
    CHECK_EQUAL(2, table->get_subtable_size(7, 0));

#ifdef TIGHTDB_DEBUG
    table->Verify();
#endif
}


TEST(Table_SpecDeleteColumnsBug)
{
    TableRef table = Table::create();

    // Create specification with sub-table
    table->add_column(type_String, "name");
    table->set_index(0);
    table->add_column(type_Int,    "age");
    table->add_column(type_Bool,   "hired");
    table->add_column(type_Table,  "phones");

    // Create path to sub-table column
    vector<size_t> column_path;
    column_path.push_back(3); // phones

    table->add_subcolumn(column_path, type_String, "type");
    table->add_subcolumn(column_path, type_String, "number");

    // Add rows
    table->add_empty_row();
    table->set_string(0, 0, "jessica");
    table->set_int(1, 0, 22);
    table->set_bool(2, 0, true);
    {
        TableRef phones = table->get_subtable(3, 0);
        phones->add_empty_row();
        phones->set_string(0, 0, "home");
        phones->set_string(1, 0, "232-323-3242");
    }

    table->add_empty_row();
    table->set_string(0, 1, "joe");
    table->set_int(1, 1, 42);
    table->set_bool(2, 1, false);
    {
        TableRef phones = table->get_subtable(3, 0);
        phones->add_empty_row();
        phones->set_string(0, 0, "work");
        phones->set_string(1, 0, "434-434-4343");
    }

    table->add_empty_row();
    table->set_string(0, 1, "jared");
    table->set_int(1, 1, 35);
    table->set_bool(2, 1, true);
    {
        TableRef phones = table->get_subtable(3, 0);
        phones->add_empty_row();
        phones->set_string(0, 0, "home");
        phones->set_string(1, 0, "342-323-3242");

        phones->add_empty_row();
        phones->set_string(0, 0, "school");
        phones->set_string(1, 0, "434-432-5433");
    }

    // Add new column
    table->add_column(type_Mixed, "extra");
    table->set_mixed(4, 0, true);
    table->set_mixed(4, 2, "Random string!");

    // Remove some columns
    table->remove_column(1); // age
    table->remove_column(3); // extra

#ifdef TIGHTDB_DEBUG
    table->Verify();
#endif
}


TEST(Table_Mixed)
{
    Table table;
    table.add_column(type_Int,   "first");
    table.add_column(type_Mixed, "second");

    CHECK_EQUAL(type_Int, table.get_column_type(0));
    CHECK_EQUAL(type_Mixed, table.get_column_type(1));
    CHECK_EQUAL("first", table.get_column_name(0));
    CHECK_EQUAL("second", table.get_column_name(1));

    const size_t ndx = table.add_empty_row();
    table.set_int(0, ndx, 0);
    table.set_mixed(1, ndx, true);

    CHECK_EQUAL(0, table.get_int(0, 0));
    CHECK_EQUAL(type_Bool, table.get_mixed(1, 0).get_type());
    CHECK_EQUAL(true, table.get_mixed(1, 0).get_bool());

    table.insert_int(0, 1, 43);
    table.insert_mixed(1, 1, (int64_t)12);
    table.insert_done();

    CHECK_EQUAL(0,  table.get_int(0, ndx));
    CHECK_EQUAL(43, table.get_int(0, 1));
    CHECK_EQUAL(type_Bool, table.get_mixed(1, 0).get_type());
    CHECK_EQUAL(type_Int,  table.get_mixed(1, 1).get_type());
    CHECK_EQUAL(true, table.get_mixed(1, 0).get_bool());
    CHECK_EQUAL(12,   table.get_mixed(1, 1).get_int());

    table.insert_int(0, 2, 100);
    table.insert_mixed(1, 2, "test");
    table.insert_done();

    CHECK_EQUAL(0,  table.get_int(0, 0));
    CHECK_EQUAL(43, table.get_int(0, 1));
    CHECK_EQUAL(type_Bool,   table.get_mixed(1, 0).get_type());
    CHECK_EQUAL(type_Int,    table.get_mixed(1, 1).get_type());
    CHECK_EQUAL(type_String, table.get_mixed(1, 2).get_type());
    CHECK_EQUAL(true,   table.get_mixed(1, 0).get_bool());
    CHECK_EQUAL(12,     table.get_mixed(1, 1).get_int());
    CHECK_EQUAL("test", table.get_mixed(1, 2).get_string());

    table.insert_int(0, 3, 0);
    table.insert_mixed(1, 3, DateTime(324234));
    table.insert_done();

    CHECK_EQUAL(0,  table.get_int(0, 0));
    CHECK_EQUAL(43, table.get_int(0, 1));
    CHECK_EQUAL(0,  table.get_int(0, 3));
    CHECK_EQUAL(type_Bool,    table.get_mixed(1, 0).get_type());
    CHECK_EQUAL(type_Int,     table.get_mixed(1, 1).get_type());
    CHECK_EQUAL(type_String,  table.get_mixed(1, 2).get_type());
    CHECK_EQUAL(type_DateTime,table.get_mixed(1, 3).get_type());
    CHECK_EQUAL(true,   table.get_mixed(1, 0).get_bool());
    CHECK_EQUAL(12,     table.get_mixed(1, 1).get_int());
    CHECK_EQUAL("test", table.get_mixed(1, 2).get_string());
    CHECK_EQUAL(324234, table.get_mixed(1, 3).get_datetime());

    table.insert_int(0, 4, 43);
    table.insert_mixed(1, 4, Mixed(BinaryData("binary", 7)));
    table.insert_done();

    CHECK_EQUAL(0,  table.get_int(0, 0));
    CHECK_EQUAL(43, table.get_int(0, 1));
    CHECK_EQUAL(0,  table.get_int(0, 3));
    CHECK_EQUAL(43, table.get_int(0, 4));
    CHECK_EQUAL(type_Bool,     table.get_mixed(1, 0).get_type());
    CHECK_EQUAL(type_Int,      table.get_mixed(1, 1).get_type());
    CHECK_EQUAL(type_String,   table.get_mixed(1, 2).get_type());
    CHECK_EQUAL(type_DateTime, table.get_mixed(1, 3).get_type());
    CHECK_EQUAL(type_Binary, table.get_mixed(1, 4).get_type());
    CHECK_EQUAL(true,   table.get_mixed(1, 0).get_bool());
    CHECK_EQUAL(12,     table.get_mixed(1, 1).get_int());
    CHECK_EQUAL("test", table.get_mixed(1, 2).get_string());
    CHECK_EQUAL(324234, table.get_mixed(1, 3).get_datetime());
    CHECK_EQUAL("binary", table.get_mixed(1, 4).get_binary().data());
    CHECK_EQUAL(7,      table.get_mixed(1, 4).get_binary().size());

    table.insert_int(0, 5, 0);
    table.insert_mixed(1, 5, Mixed::subtable_tag());
    table.insert_done();

    CHECK_EQUAL(0,  table.get_int(0, 0));
    CHECK_EQUAL(43, table.get_int(0, 1));
    CHECK_EQUAL(0,  table.get_int(0, 3));
    CHECK_EQUAL(43, table.get_int(0, 4));
    CHECK_EQUAL(0,  table.get_int(0, 5));
    CHECK_EQUAL(type_Bool,     table.get_mixed(1, 0).get_type());
    CHECK_EQUAL(type_Int,      table.get_mixed(1, 1).get_type());
    CHECK_EQUAL(type_String,   table.get_mixed(1, 2).get_type());
    CHECK_EQUAL(type_DateTime, table.get_mixed(1, 3).get_type());
    CHECK_EQUAL(type_Binary, table.get_mixed(1, 4).get_type());
    CHECK_EQUAL(type_Table,  table.get_mixed(1, 5).get_type());
    CHECK_EQUAL(true,   table.get_mixed(1, 0).get_bool());
    CHECK_EQUAL(12,     table.get_mixed(1, 1).get_int());
    CHECK_EQUAL("test", table.get_mixed(1, 2).get_string());
    CHECK_EQUAL(324234, table.get_mixed(1, 3).get_datetime());
    CHECK_EQUAL("binary", table.get_mixed(1, 4).get_binary().data());
    CHECK_EQUAL(7,      table.get_mixed(1, 4).get_binary().size());

    // Get table from mixed column and add schema and some values
    TableRef subtable = table.get_subtable(1, 5);
    subtable->add_column(type_String, "name");
    subtable->add_column(type_Int,    "age");

    subtable->insert_string(0, 0, "John");
    subtable->insert_int(1, 0, 40);
    subtable->insert_done();

    // Get same table again and verify values
    TableRef subtable2 = table.get_subtable(1, 5);
    CHECK_EQUAL(1, subtable2->size());
    CHECK_EQUAL("John", subtable2->get_string(0, 0));
    CHECK_EQUAL(40, subtable2->get_int(1, 0));

    // Insert float, double
    table.insert_int(0, 6, 31);
    table.insert_mixed(1, 6, float(1.123));
    table.insert_done();
    table.insert_int(0, 7, 0);
    table.insert_mixed(1, 7, double(2.234));
    table.insert_done();

    CHECK_EQUAL(0,  table.get_int(0, 0));
    CHECK_EQUAL(43, table.get_int(0, 1));
    CHECK_EQUAL(0,  table.get_int(0, 3));
    CHECK_EQUAL(43, table.get_int(0, 4));
    CHECK_EQUAL(0,  table.get_int(0, 5));
    CHECK_EQUAL(31, table.get_int(0, 6));
    CHECK_EQUAL(0,  table.get_int(0, 7));
    CHECK_EQUAL(type_Bool,     table.get_mixed(1, 0).get_type());
    CHECK_EQUAL(type_Int,      table.get_mixed(1, 1).get_type());
    CHECK_EQUAL(type_String,   table.get_mixed(1, 2).get_type());
    CHECK_EQUAL(type_DateTime, table.get_mixed(1, 3).get_type());
    CHECK_EQUAL(type_Binary, table.get_mixed(1, 4).get_type());
    CHECK_EQUAL(type_Table,  table.get_mixed(1, 5).get_type());
    CHECK_EQUAL(type_Float,  table.get_mixed(1, 6).get_type());
    CHECK_EQUAL(type_Double, table.get_mixed(1, 7).get_type());
    CHECK_EQUAL(true,   table.get_mixed(1, 0).get_bool());
    CHECK_EQUAL(12,     table.get_mixed(1, 1).get_int());
    CHECK_EQUAL("test", table.get_mixed(1, 2).get_string());
    CHECK_EQUAL(324234, table.get_mixed(1, 3).get_datetime());
    CHECK_EQUAL("binary", table.get_mixed(1, 4).get_binary().data());
    CHECK_EQUAL(7,      table.get_mixed(1, 4).get_binary().size());
    CHECK_EQUAL(float(1.123),  table.get_mixed(1, 6).get_float());
    CHECK_EQUAL(double(2.234), table.get_mixed(1, 7).get_double());

#ifdef TIGHTDB_DEBUG
    table.Verify();
#endif
}


namespace {
TIGHTDB_TABLE_1(TestTableMX,
                first, Mixed)
} // anonymous namespace

TEST(Table_Mixed2)
{
    TestTableMX table;

    table.add(int64_t(1));
    table.add(true);
    table.add(DateTime(1234));
    table.add("test");

    CHECK_EQUAL(type_Int,      table[0].first.get_type());
    CHECK_EQUAL(type_Bool,     table[1].first.get_type());
    CHECK_EQUAL(type_DateTime, table[2].first.get_type());
    CHECK_EQUAL(type_String,   table[3].first.get_type());

    CHECK_EQUAL(1,            table[0].first.get_int());
    CHECK_EQUAL(true,         table[1].first.get_bool());
    CHECK_EQUAL(time_t(1234), table[2].first.get_datetime());
    CHECK_EQUAL("test",       table[3].first.get_string());
}


TEST(Table_SubtableSizeAndClear)
{
    Table table;
    DescriptorRef subdesc;
    table.add_column(type_Table, "subtab", &subdesc);
    table.add_column(type_Mixed, "mixed");
    subdesc->add_column(type_Int,  "int");

    table.insert_subtable(0, 0);
    table.insert_mixed(1, 0, false);
    table.insert_done();

    table.insert_subtable(0, 1);
    table.insert_mixed(1, 1, Mixed::subtable_tag());
    table.insert_done();

    CHECK_EQUAL(table.get_subtable_size(0,0), 0); // Subtable column
    CHECK_EQUAL(table.get_subtable_size(1,0), 0); // Mixed column, bool value
    CHECK_EQUAL(table.get_subtable_size(1,1), 0); // Mixed column, table value

    CHECK(table.get_subtable(0, 0));  // Subtable column
    CHECK(!table.get_subtable(1, 0)); // Mixed column, bool value, must return NULL
    CHECK(table.get_subtable(1, 1));  // Mixed column, table value

    table.set_mixed(1, 0, Mixed::subtable_tag());
    table.set_mixed(1, 1, false);
    CHECK(table.get_subtable(1, 0));
    CHECK(!table.get_subtable(1, 1));

    TableRef subtab1 = table.get_subtable(0, 0);
    TableRef subtab2 = table.get_subtable(1, 0);
    subtab2->add_column(type_Int, "int");

    CHECK_EQUAL(table.get_subtable_size(1, 0), 0);
    CHECK(table.get_subtable(1, 0));

    subtab1->insert_int(0, 0, 0);
    subtab1->insert_done();

    subtab2->insert_int(0, 0, 0);
    subtab2->insert_done();

    CHECK_EQUAL(table.get_subtable_size(0,0), 1);
    CHECK_EQUAL(table.get_subtable_size(1,0), 1);

    table.clear_subtable(0, 0);
    table.clear_subtable(1, 0);

    CHECK_EQUAL(table.get_subtable_size(0,0), 0);
    CHECK_EQUAL(table.get_subtable_size(1,0), 0);

    CHECK(table.get_subtable(1, 0));
}


TEST(Table_LowLevelSubtables)
{
    Table table;
    vector<size_t> column_path;
    table.add_column(type_Table, "subtab");
    table.add_column(type_Mixed, "mixed");
    column_path.push_back(0);
    table.add_subcolumn(column_path, type_Table, "subtab");
    table.add_subcolumn(column_path, type_Mixed, "mixed");
    column_path.push_back(0);
    table.add_subcolumn(column_path, type_Table, "subtab");
    table.add_subcolumn(column_path, type_Mixed, "mixed");

    table.add_empty_row(2);
    CHECK_EQUAL(2, table.size());
    for (int i_1 = 0; i_1 != 2; ++i_1) {
        TableRef subtab = table.get_subtable(0, i_1);
        subtab->add_empty_row(2 + i_1);
        CHECK_EQUAL(2 + i_1, subtab->size());
        {
            TableRef subsubtab = subtab->get_subtable(0, 0 + i_1);
            subsubtab->add_empty_row(3 + i_1);
            CHECK_EQUAL(3 + i_1, subsubtab->size());

            for (int i_3 = 0; i_3 != 3 + i_1; ++i_3) {
                CHECK_EQUAL(true,  bool(subsubtab->get_subtable(0, i_3)));
                CHECK_EQUAL(false, bool(subsubtab->get_subtable(1, i_3))); // Mixed
                CHECK_EQUAL(0, subsubtab->get_subtable_size(0, i_3));
                CHECK_EQUAL(0, subsubtab->get_subtable_size(1, i_3)); // Mixed
            }

            subtab->clear_subtable(1, 1 + i_1); // Mixed
            TableRef subsubtab_mix = subtab->get_subtable(1, 1 + i_1);
            subsubtab_mix->add_column(type_Table, "subtab");
            subsubtab_mix->add_column(type_Mixed, "mixed");
            subsubtab_mix->add_empty_row(1 + i_1);
            CHECK_EQUAL(1 + i_1, subsubtab_mix->size());

            for (int i_3 = 0; i_3 != 1 + i_1; ++i_3) {
                CHECK_EQUAL(true,  bool(subsubtab_mix->get_subtable(0, i_3)));
                CHECK_EQUAL(false, bool(subsubtab_mix->get_subtable(1, i_3))); // Mixed
                CHECK_EQUAL(0, subsubtab_mix->get_subtable_size(0, i_3));
                CHECK_EQUAL(0, subsubtab_mix->get_subtable_size(1, i_3)); // Mixed
            }
        }
        for (int i_2 = 0; i_2 != 2 + i_1; ++i_2) {
            CHECK_EQUAL(true,           bool(subtab->get_subtable(0, i_2)));
            CHECK_EQUAL(i_2 == 1 + i_1, bool(subtab->get_subtable(1, i_2))); // Mixed
            CHECK_EQUAL(i_2 == 0 + i_1 ? 3 + i_1 : 0, subtab->get_subtable_size(0, i_2));
            CHECK_EQUAL(i_2 == 1 + i_1 ? 1 + i_1 : 0, subtab->get_subtable_size(1, i_2)); // Mixed
        }

        table.clear_subtable(1, i_1); // Mixed
        TableRef subtab_mix = table.get_subtable(1, i_1);
        vector<size_t> subcol_path;
        subtab_mix->add_column(type_Table, "subtab");
        subtab_mix->add_column(type_Mixed, "mixed");
        subcol_path.push_back(0);
        subtab_mix->add_subcolumn(subcol_path, type_Table, "subtab");
        subtab_mix->add_subcolumn(subcol_path, type_Mixed, "mixed");
        subtab_mix->add_empty_row(3 + i_1);
        CHECK_EQUAL(3 + i_1, subtab_mix->size());
        {
            TableRef subsubtab = subtab_mix->get_subtable(0, 1 + i_1);
            subsubtab->add_empty_row(7 + i_1);
            CHECK_EQUAL(7 + i_1, subsubtab->size());

            for (int i_3 = 0; i_3 != 7 + i_1; ++i_3) {
                CHECK_EQUAL(true,  bool(subsubtab->get_subtable(0, i_3)));
                CHECK_EQUAL(false, bool(subsubtab->get_subtable(1, i_3))); // Mixed
                CHECK_EQUAL(0, subsubtab->get_subtable_size(0, i_3));
                CHECK_EQUAL(0, subsubtab->get_subtable_size(1, i_3)); // Mixed
            }

            subtab_mix->clear_subtable(1, 2 + i_1); // Mixed
            TableRef subsubtab_mix = subtab_mix->get_subtable(1, 2 + i_1);
            subsubtab_mix->add_column(type_Table, "subtab");
            subsubtab_mix->add_column(type_Mixed, "mixed");
            subsubtab_mix->add_empty_row(5 + i_1);
            CHECK_EQUAL(5 + i_1, subsubtab_mix->size());

            for (int i_3 = 0; i_3 != 5 + i_1; ++i_3) {
                CHECK_EQUAL(true,  bool(subsubtab_mix->get_subtable(0, i_3)));
                CHECK_EQUAL(false, bool(subsubtab_mix->get_subtable(1, i_3))); // Mixed
                CHECK_EQUAL(0, subsubtab_mix->get_subtable_size(0, i_3));
                CHECK_EQUAL(0, subsubtab_mix->get_subtable_size(1, i_3)); // Mixed
            }
        }
        for (int i_2 = 0; i_2 != 2 + i_1; ++i_2) {
            CHECK_EQUAL(true,           bool(subtab_mix->get_subtable(0, i_2)));
            CHECK_EQUAL(i_2 == 2 + i_1, bool(subtab_mix->get_subtable(1, i_2))); // Mixed
            CHECK_EQUAL(i_2 == 1 + i_1 ? 7 + i_1 : 0, subtab_mix->get_subtable_size(0, i_2));
            CHECK_EQUAL(i_2 == 2 + i_1 ? 5 + i_1 : 0, subtab_mix->get_subtable_size(1, i_2)); // Mixed
        }

        CHECK_EQUAL(true, bool(table.get_subtable(0, i_1)));
        CHECK_EQUAL(true, bool(table.get_subtable(1, i_1))); // Mixed
        CHECK_EQUAL(2 + i_1, table.get_subtable_size(0, i_1));
        CHECK_EQUAL(3 + i_1, table.get_subtable_size(1, i_1)); // Mixed
    }
}


namespace {
TIGHTDB_TABLE_2(MyTable1,
                val, Int,
                val2, Int)

TIGHTDB_TABLE_2(MyTable2,
                val, Int,
                subtab, Subtable<MyTable1>)

TIGHTDB_TABLE_1(MyTable3,
                subtab, Subtable<MyTable2>)

TIGHTDB_TABLE_1(MyTable4,
                mix, Mixed)
} // anonymous namespace


TEST(Table_HighLevelSubtables)
{
    MyTable3 t;
    {
        MyTable3::Ref r1 = t.get_table_ref();
        MyTable3::ConstRef r2 = t.get_table_ref();
        MyTable3::ConstRef r3 = r2->get_table_ref();
        r3 = t.get_table_ref(); // Also test assigment that converts to const
        static_cast<void>(r1);
        static_cast<void>(r3);
    }

    t.add();
    const MyTable3& ct = t;
    {
        MyTable2::Ref       s1 = t[0].subtab;
        MyTable2::ConstRef  s2 = t[0].subtab;
        MyTable2::Ref       s3 = t[0].subtab->get_table_ref();
        MyTable2::ConstRef  s4 = t[0].subtab->get_table_ref();
        MyTable2::Ref       s5 = t.column().subtab[0];
        MyTable2::ConstRef  s6 = t.column().subtab[0];
        MyTable2::Ref       s7 = t.column().subtab[0]->get_table_ref();
        MyTable2::ConstRef  s8 = t.column().subtab[0]->get_table_ref();
        MyTable2::ConstRef cs1 = ct[0].subtab;
        MyTable2::ConstRef cs2 = ct[0].subtab->get_table_ref();
        MyTable2::ConstRef cs3 = ct.column().subtab[0];
        MyTable2::ConstRef cs4 = ct.column().subtab[0]->get_table_ref();
        s1 = t[0].subtab;
        s2 = t[0].subtab; // Also test assigment that converts to const
        static_cast<void>(s1);
        static_cast<void>(s2);
        static_cast<void>(s3);
        static_cast<void>(s4);
        static_cast<void>(s5);
        static_cast<void>(s6);
        static_cast<void>(s7);
        static_cast<void>(s8);
        static_cast<void>(cs1);
        static_cast<void>(cs2);
        static_cast<void>(cs3);
        static_cast<void>(cs4);
    }

    t[0].subtab->add();
    {
        MyTable1::Ref       s1 = t[0].subtab[0].subtab;
        MyTable1::ConstRef  s2 = t[0].subtab[0].subtab;
        MyTable1::Ref       s3 = t[0].subtab[0].subtab->get_table_ref();
        MyTable1::ConstRef  s4 = t[0].subtab[0].subtab->get_table_ref();
        MyTable1::Ref       s5 = t.column().subtab[0]->column().subtab[0];
        MyTable1::ConstRef  s6 = t.column().subtab[0]->column().subtab[0];
        MyTable1::Ref       s7 = t.column().subtab[0]->column().subtab[0]->get_table_ref();
        MyTable1::ConstRef  s8 = t.column().subtab[0]->column().subtab[0]->get_table_ref();
        MyTable1::ConstRef cs1 = ct[0].subtab[0].subtab;
        MyTable1::ConstRef cs2 = ct[0].subtab[0].subtab->get_table_ref();
        MyTable1::ConstRef cs3 = ct.column().subtab[0]->column().subtab[0];
        MyTable1::ConstRef cs4 = ct.column().subtab[0]->column().subtab[0]->get_table_ref();
        s1 = t[0].subtab[0].subtab;
        s2 = t[0].subtab[0].subtab; // Also test assigment that converts to const
        static_cast<void>(s1);
        static_cast<void>(s2);
        static_cast<void>(s3);
        static_cast<void>(s4);
        static_cast<void>(s5);
        static_cast<void>(s6);
        static_cast<void>(s7);
        static_cast<void>(s8);
        static_cast<void>(cs1);
        static_cast<void>(cs2);
        static_cast<void>(cs3);
        static_cast<void>(cs4);
    }

    t[0].subtab[0].val = 1;
    CHECK_EQUAL(t[0].subtab[0].val,                     1);
    CHECK_EQUAL(t.column().subtab[0]->column().val[0],  1);
    CHECK_EQUAL(t[0].subtab->column().val[0],           1);
    CHECK_EQUAL(t.column().subtab[0][0].val,            1);

    t.column().subtab[0]->column().val[0] = 2;
    CHECK_EQUAL(t[0].subtab[0].val,                     2);
    CHECK_EQUAL(t.column().subtab[0]->column().val[0],  2);
    CHECK_EQUAL(t[0].subtab->column().val[0],           2);
    CHECK_EQUAL(t.column().subtab[0][0].val,            2);

    t[0].subtab->column().val[0] = 3;
    CHECK_EQUAL(t[0].subtab[0].val,                     3);
    CHECK_EQUAL(t.column().subtab[0]->column().val[0],  3);
    CHECK_EQUAL(t[0].subtab->column().val[0],           3);
    CHECK_EQUAL(t.column().subtab[0][0].val,            3);

    t.column().subtab[0][0].val = 4;
    CHECK_EQUAL(t[0].subtab[0].val,                     4);
    CHECK_EQUAL(t.column().subtab[0]->column().val[0],  4);
    CHECK_EQUAL(t[0].subtab->column().val[0],           4);
    CHECK_EQUAL(t.column().subtab[0][0].val,            4);
    CHECK_EQUAL(ct[0].subtab[0].val,                    4);
    CHECK_EQUAL(ct.column().subtab[0]->column().val[0], 4);
    CHECK_EQUAL(ct[0].subtab->column().val[0],          4);
    CHECK_EQUAL(ct.column().subtab[0][0].val,           4);

    t[0].subtab[0].subtab->add();
    t[0].subtab[0].subtab[0].val = 5;
    CHECK_EQUAL(t[0].subtab[0].subtab[0].val,                               5);
    CHECK_EQUAL(t.column().subtab[0]->column().subtab[0]->column().val[0],  5);
    CHECK_EQUAL(ct[0].subtab[0].subtab[0].val,                              5);
    CHECK_EQUAL(ct.column().subtab[0]->column().subtab[0]->column().val[0], 5);

    t.column().subtab[0]->column().subtab[0]->column().val[0] = 6;
    CHECK_EQUAL(t[0].subtab[0].subtab[0].val,                               6);
    CHECK_EQUAL(t.column().subtab[0]->column().subtab[0]->column().val[0],  6);
    CHECK_EQUAL(ct[0].subtab[0].subtab[0].val,                              6);
    CHECK_EQUAL(ct.column().subtab[0]->column().subtab[0]->column().val[0], 6);

/*
  Idea for compile time failure tests:

    const MyTable2 t;
#if    TEST_INDEX == 0
    t[0].val = 7;
#elsif TEST_INDEX == 1
    t.column().val[0] = 7;
#elsif TEST_INDEX == 2
    t[0].subtab[0].val = 7;
#elsif TEST_INDEX == 3
    t[0].subtab->column().val[0] = 7;
#endif
*/
}


TEST(Table_SubtableCopyOnSetAndInsert)
{
    MyTable1 t1;
    t1.add(7, 8);
    MyTable2 t2;
    t2.add(9, &t1);
    MyTable1::Ref r1 = t2[0].subtab;
    CHECK(t1 == *r1);
    MyTable4 t4;
    t4.add();
    t4[0].mix.set_subtable(t2);
    MyTable2::Ref r2 = unchecked_cast<MyTable2>(t4[0].mix.get_subtable());
    CHECK(t2 == *r2);
}


TEST(Table_SetMethod)
{
    MyTable1 t;
    t.add(8, 9);
    CHECK_EQUAL(t[0].val,  8);
    CHECK_EQUAL(t[0].val2, 9);
    t.set(0, 2, 4);
    CHECK_EQUAL(t[0].val,  2);
    CHECK_EQUAL(t[0].val2, 4);
}


namespace {
TIGHTDB_TABLE_2(TableDateAndBinary,
                date, DateTime,
                bin, Binary)
} // anonymous namespace

TEST(Table_DateAndBinary)
{
    TableDateAndBinary t;

    const size_t size = 10;
    char data[size];
    for (size_t i=0; i<size; ++i) data[i] = (char)i;
    t.add(8, BinaryData(data, size));
    CHECK_EQUAL(t[0].date, 8);
    CHECK_EQUAL(t[0].bin.size(), size);
    CHECK(equal(t[0].bin.data(), t[0].bin.data()+size, data));
}

// Test for a specific bug found: Calling clear on a group with a table with a subtable
TEST(Table_ClearWithSubtableAndGroup)
{
    Group group;
    TableRef table = group.get_table("test");
    DescriptorRef sub_1;

    // Create specification with sub-table
    table->add_column(type_String, "name");
    table->add_column(type_Table,  "sub", &sub_1);
    sub_1->add_column(type_Int,      "num");

    CHECK_EQUAL(2, table->get_column_count());

    // Add a row
    table->insert_string(0, 0, "Foo");
    table->insert_subtable(1, 0);
    table->insert_done();

    CHECK_EQUAL(0, table->get_subtable_size(1, 0));

    // Get the sub-table
    {
        TableRef subtable = table->get_subtable(1, 0);
        CHECK(subtable->is_empty());

        subtable->insert_int(0, 0, 123);
        subtable->insert_done();

        CHECK_EQUAL(123, subtable->get_int(0, 0));
    }

    CHECK_EQUAL(1, table->get_subtable_size(1, 0));

    table->clear();
}


//set a subtable in an already exisitng row by providing an existing subtable as the example to copy
// FIXME: Do we need both this one and Table_SetSubTableByExample2?
TEST(Table_SetSubTableByExample1)
{
    Group group;
    TableRef table = group.get_table("test");

    // Create specification with sub-table
    table->add_column(type_Int,    "first");
    table->add_column(type_String, "second");
    table->add_column(type_Table,  "third");

    // Create path to sub-table column
    vector<size_t> column_path;
    column_path.push_back(2); // third

    table->add_subcolumn(column_path, type_Int,    "sub_first");
    table->add_subcolumn(column_path, type_String, "sub_second");

    // Add a row
    table->insert_int(0, 0, 4);
    table->insert_string(1, 0, "Hello");
    table->insert_subtable(2, 0);
    table->insert_done();

    // create a freestanding table to be used as a source by set_subtable

    Table  sub = Table();
    sub.add_column(type_Int,"sub_first");
    sub.add_column(type_String,"sub_second");
    sub.add_empty_row();
    sub.set_int(0,0,42);
    sub.set_string(1,0,"forty two");
    sub.add_empty_row();
    sub.set_int(0,1,3);
    sub.set_string(1,1,"PI");

    // Get the sub-table back for inspection
    {
        TableRef subtable = table->get_subtable(2, 0);
        CHECK(subtable->is_empty());

        //add a subtable into the row, resembling the sub we just created
        table->set_subtable(2,0,&sub);

        TableRef subtable2 = table->get_subtable(2, 0);

        CHECK_EQUAL(42,     subtable2->get_int(0, 0));
        CHECK_EQUAL("forty two", subtable2->get_string(1, 0));
        CHECK_EQUAL(3,     subtable2->get_int(0, 1));
        CHECK_EQUAL("PI", subtable2->get_string(1,1));
    }
}

//In the tableview class, set a subtable in an already exisitng row by providing an existing subtable as the example to copy
// FIXME: Do we need both this one and Table_SetSubTableByExample1?
TEST(Table_SetSubTableByExample2)
{
    Group group;
    TableRef table = group.get_table("test");

    // Create specification with sub-table
    table->add_column(type_Int,    "first");
    table->add_column(type_String, "second");
    table->add_column(type_Table,  "third");

    // Create path to sub-table column
    vector<size_t> column_path;
    column_path.push_back(2); // third

    table->add_subcolumn(column_path, type_Int,    "sub_first");
    table->add_subcolumn(column_path, type_String, "sub_second");

    // Add two rows
    table->insert_int(0, 0, 4);
    table->insert_string(1, 0, "Hello");
    table->insert_subtable(2, 0);// create a freestanding table to be used as a source by set_subtable
    table->insert_done();

    table->insert_int(0, 1, 8);
    table->insert_string(1, 1, "Hi!, Hello?");
    table->insert_subtable(2, 1);
    table->insert_done();

    Table  sub = Table();
    sub.add_column(type_Int,"sub_first");
    sub.add_column(type_String,"sub_second");
    sub.add_empty_row();
    sub.set_int(0,0,42);
    sub.set_string(1,0,"forty two");
    sub.add_empty_row();
    sub.set_int(0,1,3);
    sub.set_string(1,1,"PI");

    //create a tableview with the table as source

    TableView view = table->find_all_int(0,8);//select the second of the two rows

    // Verify the sub table is empty
    {
        TableRef subtable = view.get_subtable(2, 0);
        CHECK(subtable->is_empty());

        //add a subtable into the second table row (first view row), resembling the sub we just created
        view.set_subtable(2,0,&sub);

        TableRef subtable2 = view.get_subtable(2, 0);//fetch back the subtable from the view

        CHECK_EQUAL(42,     subtable2->get_int(0, 0));
        CHECK_EQUAL("forty two", subtable2->get_string(1, 0));
        CHECK_EQUAL(3,     subtable2->get_int(0, 1));
        CHECK_EQUAL("PI", subtable2->get_string(1,1));

        TableRef subtable3 = table->get_subtable(2, 1);//fetch back the subtable from the table.

        CHECK_EQUAL(42,     subtable3->get_int(0, 0));
        CHECK_EQUAL("forty two", subtable3->get_string(1, 0));
        CHECK_EQUAL(3,     subtable3->get_int(0, 1));
        CHECK_EQUAL("PI", subtable3->get_string(1,1));
    }
}



TEST(Table_SubtableWithParentChange)
{
    // FIXME: Also check that when a freestanding table is destroyed, it invalidates all its subtable wrappers.
    // FIXME: Also check that there is no memory corruption or bad read if a non-null TableRef outlives its root table or group.
    MyTable3 table;
    table.add();
    table.add();
    MyTable2::Ref subtab = table[1].subtab;
    subtab->add(7, 0);
    CHECK(table.is_attached());
    CHECK(subtab->is_attached());
    CHECK_EQUAL(subtab, MyTable2::Ref(table[1].subtab));
    CHECK_EQUAL(table[1].subtab[0].val, 7);
    CHECK_EQUAL(subtab[0].val, 7);
    CHECK(subtab->is_attached());
#ifdef TIGHTDB_DEBUG
    table.Verify();
    subtab->Verify();
#endif
    CHECK(table.is_attached());
    CHECK(subtab->is_attached());
    table.insert(0, 0);
    CHECK(table.is_attached());
    CHECK(!subtab->is_attached());
    subtab = table[2].subtab;
    CHECK(subtab->is_attached());
    table.remove(1);
    CHECK(!subtab->is_attached());
    subtab = table[1].subtab;
    CHECK(table.is_attached());
    CHECK(subtab->is_attached());
}

TEST(Table_HasSharedSpec)
{
    MyTable2 table1;
    CHECK(!table1.has_shared_type());
    Group g;
    MyTable2::Ref table2 = g.get_table<MyTable2>("foo");
    CHECK(!table2->has_shared_type());
    table2->add();
    CHECK(table2[0].subtab->has_shared_type());

    // Subtable in mixed column
    TestTableMX::Ref table3 = g.get_table<TestTableMX>("bar");
    CHECK(!table3->has_shared_type());
    table3->add();
    table3[0].first.set_subtable<MyTable2>();
    MyTable2::Ref table4 = table3[0].first.get_subtable<MyTable2>();
    CHECK(table4);
    CHECK(!table4->has_shared_type());
    table4->add();
    CHECK(!table4->has_shared_type());
    CHECK(table4[0].subtab->has_shared_type());
}


namespace {
TIGHTDB_TABLE_3(TableAgg,
                c_int,   Int,
                c_float, Float,
                c_double, Double)

                // TODO: Bool? DateTime
} // anonymous namespace

#if TEST_DURATION > 0
#define TBL_SIZE TIGHTDB_MAX_LIST_SIZE*10
#else
#define TBL_SIZE 10
#endif

TEST(Table_Aggregates)
{
    TableAgg table;
    int64_t i_sum = 0;
    double f_sum = 0;
    double d_sum = 0;

    for (int i = 0; i < TBL_SIZE; i++) {
        table.add(5987654, 4.0f, 3.0);
        i_sum += 5987654;
        f_sum += 4.0f;
        d_sum += 3.0;
    }
    table.add(1, 1.1f, 1.2);
    table.add(987654321, 11.0f, 12.0);
    table.add(5, 4.0f, 3.0);
    i_sum += 1 + 987654321 + 5;
    f_sum += double(1.1f) + double(11.0f) + double(4.0f);
    d_sum += 1.2 + 12.0 + 3.0;
    double size = TBL_SIZE + 3;

    double epsilon = numeric_limits<double>::epsilon();

    // minimum
    CHECK_EQUAL(1, table.column().c_int.minimum());
    CHECK_EQUAL(1.1f, table.column().c_float.minimum());
    CHECK_EQUAL(1.2, table.column().c_double.minimum());
    // maximum
    CHECK_EQUAL(987654321, table.column().c_int.maximum());
    CHECK_EQUAL(11.0f, table.column().c_float.maximum());
    CHECK_EQUAL(12.0, table.column().c_double.maximum());
    // sum
    CHECK_APPROXIMATELY_EQUAL(double(i_sum), double(table.column().c_int.sum()), 10*epsilon);
    CHECK_APPROXIMATELY_EQUAL(f_sum, table.column().c_float.sum(),  10*epsilon);
    CHECK_APPROXIMATELY_EQUAL(d_sum, table.column().c_double.sum(), 10*epsilon);
    // average
    CHECK_APPROXIMATELY_EQUAL(i_sum/size, table.column().c_int.average(),    10*epsilon);
    CHECK_APPROXIMATELY_EQUAL(f_sum/size, table.column().c_float.average(),  10*epsilon);
    CHECK_APPROXIMATELY_EQUAL(d_sum/size, table.column().c_double.average(), 10*epsilon);
}

namespace {
TIGHTDB_TABLE_1(TableAgg2,
                c_count, Int)
} // anonymous namespace


TEST(Table_Aggregates2)
{
    TableAgg2 table;
    int c = -420;
    int s = 0;
    while (c < -20) {
        table.add(c);
        s += c;
        c++;
    }

    CHECK_EQUAL(-420, table.column().c_count.minimum());
    CHECK_EQUAL(-21, table.column().c_count.maximum());
    CHECK_EQUAL(s, table.column().c_count.sum());
}

TEST(Table_LanguageBindings)
{
   Table* table = LangBindHelper::new_table();
   CHECK(table->is_attached());

   table->add_column(type_Int, "i");
   table->insert_int(0, 0, 10);
   table->insert_done();
   table->insert_int(0, 1, 12);
   table->insert_done();

   Table* table2 = LangBindHelper::copy_table(*table);
   CHECK(table2->is_attached());

   CHECK(*table == *table2);

   LangBindHelper::unbind_table_ref(table);
   LangBindHelper::unbind_table_ref(table2);
}

TEST(Table_MultipleColumn)
{
    Table table;
    table.add_column(type_Int, "first");
    table.add_column(type_Int, "first");
    CHECK_EQUAL(table.get_column_count(), 2);
    CHECK_EQUAL(table.get_column_index("first"), 0);
}


TEST(Table_FormerLeakCase)
{
    Table sub;
    sub.add_column(type_Int, "a");

    Table root;
    DescriptorRef subdesc;
    root.add_column(type_Table, "b", &subdesc);
    subdesc->add_column(type_Int,  "a");
    root.add_empty_row(1);
    root.set_subtable(0, 0, &sub);
    root.set_subtable(0, 0, 0);
}


namespace {

TIGHTDB_TABLE_3(TablePivotAgg,
                sex,   String,
                age,   Int,
                hired, Bool)

} // anonymous namespace

TEST(Table_Pivot)
{
    size_t count = 1717;
    TablePivotAgg table;
    int64_t age_sum[2] = {0, 0};
    int64_t age_cnt[2] = {0, 0};
    int64_t age_min[2];
    int64_t age_max[2];
    double age_avg[2];

    for (size_t i = 0; i < count; ++i) {
        size_t sex = i % 2;
        int64_t age =  3 + (i%117);
        table.add((sex==0) ? "Male" : "Female", age, true);

        age_sum[sex] += age;
        age_cnt[sex] += 1;
        if ((i < 2) || age < age_min[sex])
            age_min[sex] = age;
        if ((i < 2) || age > age_max[sex])
            age_max[sex] = age;
    }
    for (size_t sex = 0; sex < 2; ++sex) {
        age_avg[sex] = double(age_sum[sex]) / double(age_cnt[sex]);
    }


    for (int i = 0; i < 2; ++i) {
        Table result_count;
        table.aggregate(0, 1, Table::aggr_count, result_count);
        CHECK_EQUAL(2, result_count.get_column_count());
        CHECK_EQUAL(2, result_count.size());
        for (size_t sex = 0; sex < 2; ++sex) {
            CHECK_EQUAL(age_cnt[sex], result_count.get_int(1, sex));
        }

        Table result_sum;
        table.aggregate(0, 1, Table::aggr_sum, result_sum);
        for (size_t sex = 0; sex < 2; ++sex) {
            CHECK_EQUAL(age_sum[sex], result_sum.get_int(1, sex));
        }

        Table result_avg;
        table.aggregate(0, 1, Table::aggr_avg, result_avg);
        if (false) {
            ostringstream ss;
            result_avg.to_string(ss);
            std::cerr << "\nMax:\n" << ss.str();
        }
        CHECK_EQUAL(2, result_avg.get_column_count());
        CHECK_EQUAL(2, result_avg.size());
        for (size_t sex = 0; sex < 2; ++sex) {
            CHECK_EQUAL(age_avg[sex], result_avg.get_double(1, sex));
        }

        Table result_min;
        table.aggregate(0, 1, Table::aggr_min, result_min);
        CHECK_EQUAL(2, result_min.get_column_count());
        CHECK_EQUAL(2, result_min.size());
        for (size_t sex = 0; sex < 2; ++sex) {
            CHECK_EQUAL(age_min[sex], result_min.get_int(1, sex));
        }

        Table result_max;
        table.aggregate(0, 1, Table::aggr_max, result_max);
        CHECK_EQUAL(2, result_max.get_column_count());
        CHECK_EQUAL(2, result_max.size());
        for (size_t sex = 0; sex < 2; ++sex) {
            CHECK_EQUAL(age_max[sex], result_max.get_int(1, sex));
        }

        // Test with enumerated strings in second loop
        table.optimize();
    }
}


namespace {

void compare_table_with_slice(TestResults& test_results, const Table& table,
                              const Table& slice, size_t offset, size_t size)
{
    ConstDescriptorRef table_desc = table.get_descriptor();
    ConstDescriptorRef slice_desc = slice.get_descriptor();
    CHECK(*table_desc == *slice_desc);
    if (*table_desc != *slice_desc)
        return;

    size_t num_cols = table.get_column_count();
    for (size_t col_i = 0; col_i != num_cols; ++col_i) {
        DataType type = table.get_column_type(col_i);
        switch (type) {
            case type_Int:
                for (size_t i = 0; i != size; ++i) {
                    int_fast64_t v_1 = table.get_int(col_i, offset + i);
                    int_fast64_t v_2 = slice.get_int(col_i, i);
                    CHECK_EQUAL(v_1, v_2);
                }
                break;
            case type_Bool:
                for (size_t i = 0; i != size; ++i) {
                    bool v_1 = table.get_bool(col_i, offset + i);
                    bool v_2 = slice.get_bool(col_i, i);
                    CHECK_EQUAL(v_1, v_2);
                }
                break;
            case type_Float:
                for (size_t i = 0; i != size; ++i) {
                    float v_1 = table.get_float(col_i, offset + i);
                    float v_2 = slice.get_float(col_i, i);
                    CHECK_EQUAL(v_1, v_2);
                }
                break;
            case type_Double:
                for (size_t i = 0; i != size; ++i) {
                    double v_1 = table.get_double(col_i, offset + i);
                    double v_2 = slice.get_double(col_i, i);
                    CHECK_EQUAL(v_1, v_2);
                }
                break;
            case type_String:
                for (size_t i = 0; i != size; ++i) {
                    StringData v_1 = table.get_string(col_i, offset + i);
                    StringData v_2 = slice.get_string(col_i, i);
                    CHECK_EQUAL(v_1, v_2);
                }
                break;
            case type_Binary:
                for (size_t i = 0; i != size; ++i) {
                    BinaryData v_1 = table.get_binary(col_i, offset + i);
                    BinaryData v_2 = slice.get_binary(col_i, i);
                    CHECK_EQUAL(v_1, v_2);
                }
                break;
            case type_DateTime:
                for (size_t i = 0; i != size; ++i) {
                    DateTime v_1 = table.get_datetime(col_i, offset + i);
                    DateTime v_2 = slice.get_datetime(col_i, i);
                    CHECK_EQUAL(v_1, v_2);
                }
                break;
            case type_Table:
                for (size_t i = 0; i != size; ++i) {
                    ConstTableRef t_1 = table.get_subtable(col_i, offset + i);
                    ConstTableRef t_2 = slice.get_subtable(col_i, i);
                    CHECK(*t_1 == *t_2);
                }
                break;
            case type_Mixed:
                for (size_t i = 0; i != size; ++i) {
                    Mixed v_1 = table.get_mixed(col_i, offset + i);
                    Mixed v_2 = slice.get_mixed(col_i, i);
                    CHECK_EQUAL(v_1.get_type(), v_2.get_type());
                    if (v_1.get_type() == v_2.get_type()) {
                        switch (v_1.get_type()) {
                            case type_Int:
                                CHECK_EQUAL(v_1.get_int(), v_2.get_int());
                                break;
                            case type_Bool:
                                CHECK_EQUAL(v_1.get_bool(), v_2.get_bool());
                                break;
                            case type_Float:
                                CHECK_EQUAL(v_1.get_float(), v_2.get_float());
                                break;
                            case type_Double:
                                CHECK_EQUAL(v_1.get_double(), v_2.get_double());
                                break;
                            case type_String:
                                CHECK_EQUAL(v_1.get_string(), v_2.get_string());
                                break;
                            case type_Binary:
                                CHECK_EQUAL(v_1.get_binary(), v_2.get_binary());
                                break;
                            case type_DateTime:
                                CHECK_EQUAL(v_1.get_datetime(), v_2.get_datetime());
                                break;
                            case type_Table: {
                                ConstTableRef t_1 = table.get_subtable(col_i, offset + i);
                                ConstTableRef t_2 = slice.get_subtable(col_i, i);
                                CHECK(*t_1 == *t_2);
                                break;
                            }
                            case type_Mixed:
                                TIGHTDB_ASSERT(false);
                        }
                    }
                }
                break;
        }
    }
}


void test_write_slice_name(TestResults& test_results, const Table& table,
                           StringData expect_name, bool override_name)
{
    size_t offset = 0, size = 0;
    ostringstream out;
    if (override_name) {
        table.write(out, offset, size, expect_name);
    }
    else {
        table.write(out, offset, size);
    }
    string str = out.str();
    BinaryData buffer(str.data(), str.size());
    bool take_ownership = false;
    Group group(buffer, take_ownership);
    TableRef slice = group.get_table(expect_name);
    CHECK(slice);
}

void test_write_slice_contents(TestResults& test_results, const Table& table,
                               size_t offset, size_t size)
{
    ostringstream out;
    table.write(out, offset, size);
    string str = out.str();
    BinaryData buffer(str.data(), str.size());
    bool take_ownership = false;
    Group group(buffer, take_ownership);
    TableRef slice = group.get_table("test");
    CHECK(slice);
    if (slice) {
        size_t remaining_size = table.size() - offset;
        size_t size_2 = size;
        if (size_2 > remaining_size)
            size_2 = remaining_size;
        CHECK_EQUAL(size_2, slice->size());
        if (size_2 == slice->size())
            compare_table_with_slice(test_results, table, *slice, offset, size_2);
    }
}

} // anonymous namespace


TEST(Table_WriteSlice)
{
    // check that the name of the written table is as expected
    {
        Table table;
        test_write_slice_name(test_results, table, "",    false);
        test_write_slice_name(test_results, table, "foo", true); // Override
        test_write_slice_name(test_results, table, "",    true); // Override
    }
    {
        Group group;
        TableRef table = group.get_table("test");
        test_write_slice_name(test_results, *table, "test", false);
        test_write_slice_name(test_results, *table, "foo",  true); // Override
        test_write_slice_name(test_results, *table, "",     true); // Override
    }

    // Run through a 3-D matrix of table sizes, slice offsets, and
    // slice sizes. Each test involves a table with columns of each
    // possible type.
#ifdef TIGHTDB_DEBUG
    int table_sizes[] = { 0, 1, 2, 3, 5, 9, 27, 81, 82, 135 };
#else
    int table_sizes[] = { 0, 1, 2, 3, 5, 9, 27, 81, 82, 243, 729, 2187, 6561 };
#endif
    int num_sizes = sizeof table_sizes / sizeof *table_sizes;
    for (int table_size_i = 0; table_size_i != num_sizes; ++table_size_i) {
        int table_size = table_sizes[table_size_i];
        Group group;
        TableRef table = group.get_table("test");
        bool fixed_subtab_sizes = true;
        setup_multi_table(*table, table_size, 1, fixed_subtab_sizes);
        for (int offset_i = 0; offset_i != num_sizes; ++offset_i) {
            int offset = table_sizes[offset_i];
            if (offset > table_size)
                break;
            for (int size_i = 0; size_i != num_sizes; ++size_i) {
                int size = table_sizes[size_i];
                // This also checks that the range can extend beyond
                // end of table
                test_write_slice_contents(test_results, *table, offset, size);
                if (offset + size > table_size)
                    break;
            }
        }
    }
}


TEST(Table_Parent)
{
    TableRef table = Table::create();
    CHECK_EQUAL(TableRef(), table->get_parent_table());
    CHECK_EQUAL(tightdb::npos, table->get_index_in_parent());

    DescriptorRef subdesc;
    table->add_column(type_Table, "", &subdesc);
    table->add_column(type_Mixed, "");
    subdesc->add_column(type_Int, "");
    table->add_empty_row(2);
    table->set_mixed(1, 0, Mixed::subtable_tag());
    table->set_mixed(1, 1, Mixed::subtable_tag());

    TableRef subtab;
    size_t column_ndx = 0;

    subtab = table->get_subtable(0,0);
    CHECK_EQUAL(table, subtab->get_parent_table(&column_ndx));
    CHECK_EQUAL(0, column_ndx);
    CHECK_EQUAL(0, subtab->get_index_in_parent());

    subtab = table->get_subtable(0,1);
    CHECK_EQUAL(table, subtab->get_parent_table(&column_ndx));
    CHECK_EQUAL(0, column_ndx);
    CHECK_EQUAL(1, subtab->get_index_in_parent());

    subtab = table->get_subtable(1,0);
    CHECK_EQUAL(table, subtab->get_parent_table(&column_ndx));
    CHECK_EQUAL(1, column_ndx);
    CHECK_EQUAL(0, subtab->get_index_in_parent());

    subtab = table->get_subtable(1,1);
    CHECK_EQUAL(table, subtab->get_parent_table(&column_ndx));
    CHECK_EQUAL(1, column_ndx);
    CHECK_EQUAL(1, subtab->get_index_in_parent());

    // Check that column indexes are properly adjusted after new
    // column is insert.
    table->insert_column(0, type_Int, "");

    subtab = table->get_subtable(1,0);
    CHECK_EQUAL(table, subtab->get_parent_table(&column_ndx));
    CHECK_EQUAL(1, column_ndx);
    CHECK_EQUAL(0, subtab->get_index_in_parent());

    subtab = table->get_subtable(1,1);
    CHECK_EQUAL(table, subtab->get_parent_table(&column_ndx));
    CHECK_EQUAL(1, column_ndx);
    CHECK_EQUAL(1, subtab->get_index_in_parent());

    subtab = table->get_subtable(2,0);
    CHECK_EQUAL(table, subtab->get_parent_table(&column_ndx));
    CHECK_EQUAL(2, column_ndx);
    CHECK_EQUAL(0, subtab->get_index_in_parent());

    subtab = table->get_subtable(2,1);
    CHECK_EQUAL(table, subtab->get_parent_table(&column_ndx));
    CHECK_EQUAL(2, column_ndx);
    CHECK_EQUAL(1, subtab->get_index_in_parent());

    // Check that column indexes are properly adjusted after inserted
    // column is removed.
    table->remove_column(0);

    subtab = table->get_subtable(0,0);
    CHECK_EQUAL(table, subtab->get_parent_table(&column_ndx));
    CHECK_EQUAL(0, column_ndx);
    CHECK_EQUAL(0, subtab->get_index_in_parent());

    subtab = table->get_subtable(0,1);
    CHECK_EQUAL(table, subtab->get_parent_table(&column_ndx));
    CHECK_EQUAL(0, column_ndx);
    CHECK_EQUAL(1, subtab->get_index_in_parent());

    subtab = table->get_subtable(1,0);
    CHECK_EQUAL(table, subtab->get_parent_table(&column_ndx));
    CHECK_EQUAL(1, column_ndx);
    CHECK_EQUAL(0, subtab->get_index_in_parent());

    subtab = table->get_subtable(1,1);
    CHECK_EQUAL(table, subtab->get_parent_table(&column_ndx));
    CHECK_EQUAL(1, column_ndx);
    CHECK_EQUAL(1, subtab->get_index_in_parent());
}


#endif // TEST_TABLE<|MERGE_RESOLUTION|>--- conflicted
+++ resolved
@@ -1090,7 +1090,6 @@
 
     TestTable::View v_sorted = table.column().second.get_sorted_view();
     CHECK_EQUAL(table.size(), v_sorted.size());
-<<<<<<< HEAD
 
     bool got_exception = false;
     try {
@@ -1101,7 +1100,6 @@
         got_exception = true;
     }
     CHECK_EQUAL(true, got_exception);
-=======
  
 #ifdef TIGHTDB_DEBUG
     table.Verify();
@@ -1140,7 +1138,6 @@
     TestTable::View v_sorted = table.column().second.get_sorted_view();
     CHECK_EQUAL(table.size(), v_sorted.size());
 
->>>>>>> 559af353
 #ifdef TIGHTDB_DEBUG
     table.Verify();
 #endif
