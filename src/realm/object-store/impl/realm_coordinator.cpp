--- conflicted
+++ resolved
@@ -341,20 +341,12 @@
 
     realm = Realm::make_shared_realm(std::move(config), version, shared_from_this());
     if (!m_notifier && !m_config.immutable() && m_config.automatic_change_notifications) {
-<<<<<<< HEAD
-        realm_lock.unlock_unchecked();
-        std::unique_ptr<ExternalCommitHelper> notifier;
-        try {
-            // Creating the ExternalCommitHelper while the mutex is locked
-            // could potentially lead to a deadlock
-=======
         // Creating ExternalCommitHelper with mutex locked creates a potential deadlock
         // as the commit helper calls back on the Realm::on_change (not in the constructor,
         // but the thread sanitizer warns anyway)
         realm_lock.unlock_unchecked();
         std::unique_ptr<ExternalCommitHelper> notifier;
         try {
->>>>>>> bd4ace28
             notifier = std::make_unique<ExternalCommitHelper>(*this);
         }
         catch (std::system_error const& ex) {
