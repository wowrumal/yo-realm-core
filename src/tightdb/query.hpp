/*************************************************************************
 *
 * TIGHTDB CONFIDENTIAL
 * __________________
 *
 *  [2011] - [2012] TightDB Inc
 *  All Rights Reserved.
 *
 * NOTICE:  All information contained herein is, and remains
 * the property of TightDB Incorporated and its suppliers,
 * if any.  The intellectual and technical concepts contained
 * herein are proprietary to TightDB Incorporated
 * and its suppliers and may be covered by U.S. and Foreign Patents,
 * patents in process, and are protected by trade secret or copyright law.
 * Dissemination of this information or reproduction of this material
 * is strictly forbidden unless prior written permission is obtained
 * from TightDB Incorporated.
 *
 **************************************************************************/
#ifndef TIGHTDB_QUERY_HPP
#define TIGHTDB_QUERY_HPP

#include <stdint.h>
#include <cstdio>
#include <climits>
#include <algorithm>
#include <string>
#include <vector>

#define TIGHTDB_MULTITHREAD_QUERY 0

#if TIGHTDB_MULTITHREAD_QUERY
// FIXME: Use our C++ thread abstraction API since it provides a much
// higher level of encapsulation and safety.
#include <pthread.h>
#endif

#include <tightdb/views.hpp>
#include <tightdb/table_ref.hpp>
#include <tightdb/binary_data.hpp>
#include <tightdb/datetime.hpp>

namespace tightdb {


// Pre-declarations
class ParentNode;
class Table;
class TableView;
class TableViewBase;
class ConstTableView;
class Array;
class Expression;
class SequentialGetterBase;

class Query {
public:
    Query(const Table& table, RowIndexes* tv = null_ptr);
    Query();
    Query(const Query& copy); // FIXME: Try to remove this
    struct TCopyExpressionTag {};
    Query(const Query& copy, const TCopyExpressionTag&);
    ~Query() TIGHTDB_NOEXCEPT;
    void move_assign(Query& query);

    Query& operator = (const Query& source);

    Query& expression(Expression* compare, bool auto_delete = false);
    Expression* get_expression();

<<<<<<< HEAD
    // Conditions: Query only rows contained in tv
    Query& tableview(TableView& tv); // throws

=======
>>>>>>> 753e5f98
    // Find links that point to a specific target row 
    Query& links_to(size_t column_ndx, size_t target_row);

    // Conditions: int64_t
    Query& equal(size_t column_ndx, int64_t value);
    Query& not_equal(size_t column_ndx, int64_t value);
    Query& greater(size_t column_ndx, int64_t value);
    Query& greater_equal(size_t column_ndx, int64_t value);
    Query& less(size_t column_ndx, int64_t value);
    Query& less_equal(size_t column_ndx, int64_t value);
    Query& between(size_t column_ndx, int64_t from, int64_t to);

    // Conditions: int (we need those because conversion from '1234' is ambiguous with float/double)
    Query& equal(size_t column_ndx, int value);
    Query& not_equal(size_t column_ndx, int value);
    Query& greater(size_t column_ndx, int value);
    Query& greater_equal(size_t column_ndx, int value);
    Query& less(size_t column_ndx, int value);
    Query& less_equal(size_t column_ndx, int value);
    Query& between(size_t column_ndx, int from, int to);

    // Conditions: 2 int columns
    Query& equal_int(size_t column_ndx1, size_t column_ndx2);
    Query& not_equal_int(size_t column_ndx1, size_t column_ndx2);
    Query& greater_int(size_t column_ndx1, size_t column_ndx2);
    Query& less_int(size_t column_ndx1, size_t column_ndx2);
    Query& greater_equal_int(size_t column_ndx1, size_t column_ndx2);
    Query& less_equal_int(size_t column_ndx1, size_t column_ndx2);

    // Conditions: float
    Query& equal(size_t column_ndx, float value);
    Query& not_equal(size_t column_ndx, float value);
    Query& greater(size_t column_ndx, float value);
    Query& greater_equal(size_t column_ndx, float value);
    Query& less(size_t column_ndx, float value);
    Query& less_equal(size_t column_ndx, float value);
    Query& between(size_t column_ndx, float from, float to);

    // Conditions: 2 float columns
    Query& equal_float(size_t column_ndx1, size_t column_ndx2);
    Query& not_equal_float(size_t column_ndx1, size_t column_ndx2);
    Query& greater_float(size_t column_ndx1, size_t column_ndx2);
    Query& greater_equal_float(size_t column_ndx1, size_t column_ndx2);
    Query& less_float(size_t column_ndx1, size_t column_ndx2);
    Query& less_equal_float(size_t column_ndx1, size_t column_ndx2);

     // Conditions: double
    Query& equal(size_t column_ndx, double value);
    Query& not_equal(size_t column_ndx, double value);
    Query& greater(size_t column_ndx, double value);
    Query& greater_equal(size_t column_ndx, double value);
    Query& less(size_t column_ndx, double value);
    Query& less_equal(size_t column_ndx, double value);
    Query& between(size_t column_ndx, double from, double to);

    // Conditions: 2 double columns
    Query& equal_double(size_t column_ndx1, size_t column_ndx2);
    Query& not_equal_double(size_t column_ndx1, size_t column_ndx2);
    Query& greater_double(size_t column_ndx1, size_t column_ndx2);
    Query& greater_equal_double(size_t column_ndx1, size_t column_ndx2);
    Query& less_double(size_t column_ndx1, size_t column_ndx2);
    Query& less_equal_double(size_t column_ndx1, size_t column_ndx2);

    // Conditions: bool
    Query& equal(size_t column_ndx, bool value);

    // Conditions: date
    Query& equal_datetime(size_t column_ndx, DateTime value) { return equal(column_ndx, int64_t(value.get_datetime())); }
    Query& not_equal_datetime(size_t column_ndx, DateTime value) { return not_equal(column_ndx, int64_t(value.get_datetime())); }
    Query& greater_datetime(size_t column_ndx, DateTime value) { return greater(column_ndx, int64_t(value.get_datetime())); }
    Query& greater_equal_datetime(size_t column_ndx, DateTime value) { return greater_equal(column_ndx, int64_t(value.get_datetime())); }
    Query& less_datetime(size_t column_ndx, DateTime value) { return less(column_ndx, int64_t(value.get_datetime())); }
    Query& less_equal_datetime(size_t column_ndx, DateTime value) { return less_equal(column_ndx, int64_t(value.get_datetime())); }
    Query& between_datetime(size_t column_ndx, DateTime from, DateTime to) { return between(column_ndx, int64_t(from.get_datetime()), int64_t(to.get_datetime())); }

    // Conditions: strings

    Query& equal(size_t column_ndx, StringData value, bool case_sensitive=true);
    Query& not_equal(size_t column_ndx, StringData value, bool case_sensitive=true);
    Query& begins_with(size_t column_ndx, StringData value, bool case_sensitive=true);
    Query& ends_with(size_t column_ndx, StringData value, bool case_sensitive=true);
    Query& contains(size_t column_ndx, StringData value, bool case_sensitive=true);

    // These are shortcuts for equal(StringData(c_str)) and
    // not_equal(StringData(c_str)), and are needed to avoid unwanted
    // implicit conversion of char* to bool.
    Query& equal(size_t column_ndx, const char* c_str, bool case_sensitive=true);
    Query& not_equal(size_t column_ndx, const char* c_str, bool case_sensitive=true);

    // Conditions: binary data
    Query& equal(size_t column_ndx, BinaryData value);
    Query& not_equal(size_t column_ndx, BinaryData value);
    Query& begins_with(size_t column_ndx, BinaryData value);
    Query& ends_with(size_t column_ndx, BinaryData value);
    Query& contains(size_t column_ndx, BinaryData value);

    // Negation
    Query& Not();

    // Grouping
    Query& group();
    Query& end_group();
    Query& subtable(size_t column);
    Query& end_subtable();
    Query& Or();

    Query& and_query(Query q);
    Query operator||(Query q);
    Query operator&&(Query q);
    Query operator!();


    // Searching
    size_t         find(size_t begin_at_table_row=size_t(0));
    TableView      find_all(size_t start = 0, size_t end=size_t(-1), size_t limit = size_t(-1));
    ConstTableView find_all(size_t start = 0, size_t end=size_t(-1), size_t limit = size_t(-1)) const;

    // Aggregates
    size_t count(size_t start = 0, size_t end=size_t(-1), size_t limit = size_t(-1)) const;

    int64_t sum_int(size_t column_ndx, size_t* resultcount = 0, size_t start = 0, size_t end = size_t(-1), 
                    size_t limit = size_t(-1)) const;

    double  average_int(size_t column_ndx, size_t* resultcount = 0, size_t start = 0, size_t end = size_t(-1),
                        size_t limit = size_t(-1)) const;

    int64_t maximum_int(size_t column_ndx, size_t* resultcount = 0, size_t start = 0, size_t end = size_t(-1), 
                        size_t limit = size_t(-1), size_t* return_ndx = 0) const;

    int64_t minimum_int(size_t column_ndx, size_t* resultcount = 0, size_t start = 0, size_t end = size_t(-1), 
                        size_t limit = size_t(-1), size_t* return_ndx = 0) const;

    double sum_float(    size_t column_ndx, size_t* resultcount = 0, size_t start = 0, size_t end = size_t(-1), 
                         size_t limit = size_t(-1)) const;

    double average_float(size_t column_ndx, size_t* resultcount = 0, size_t start = 0, size_t end = size_t(-1), 
                         size_t limit = size_t(-1)) const;

    float  maximum_float(size_t column_ndx, size_t* resultcount = 0, size_t start = 0, size_t end = size_t(-1),
                         size_t limit = size_t(-1), size_t* return_ndx = 0) const;

    float  minimum_float(size_t column_ndx, size_t* resultcount = 0, size_t start = 0, size_t end = size_t(-1),
                         size_t limit = size_t(-1), size_t* return_ndx = 0) const;

    double sum_double(    size_t column_ndx, size_t* resultcount = 0, size_t start = 0, size_t end = size_t(-1), 
                          size_t limit = size_t(-1)) const;

    double average_double(size_t column_ndx, size_t* resultcount = 0, size_t start = 0, size_t end = size_t(-1), 
                          size_t limit = size_t(-1)) const;

    double maximum_double(size_t column_ndx, size_t* resultcount = 0, size_t start = 0, size_t end = size_t(-1), 
                          size_t limit = size_t(-1), size_t* return_ndx = 0) const;

    double minimum_double(size_t column_ndx, size_t* resultcount = 0, size_t start = 0, size_t end = size_t(-1), 
                          size_t limit = size_t(-1), size_t* return_ndx = 0) const;

    DateTime maximum_datetime(size_t column_ndx, size_t* resultcount = 0, size_t start = 0, size_t end = size_t(-1),
                              size_t limit = size_t(-1), size_t* return_ndx = 0) const;

    DateTime minimum_datetime(size_t column_ndx, size_t* resultcount = 0, size_t start = 0, size_t end = size_t(-1), 
                              size_t limit = size_t(-1), size_t* return_ndx = 0) const;

    // Deletion
    size_t  remove(size_t start = 0, size_t end=size_t(-1), size_t limit = size_t(-1));

#if TIGHTDB_MULTITHREAD_QUERY
    // Multi-threading
    TableView      find_all_multi(size_t start = 0, size_t end=size_t(-1));
    ConstTableView find_all_multi(size_t start = 0, size_t end=size_t(-1)) const;
    int            set_threads(unsigned int threadcount);
#endif

    TableRef& get_table() {return m_table;}

    std::string validate();

    mutable bool do_delete;

protected:
    Query(Table& table, RowIndexes* tv = null_ptr);
//    Query(const Table& table); // FIXME: This constructor should not exist. We need a ConstQuery class.
    void Create();

    void   Init(const Table& table) const;
    bool   is_initialized() const;
    size_t FindInternal(size_t start = 0, size_t end=size_t(-1)) const;
    size_t peek_tableview(size_t tv_index) const;
    void   UpdatePointers(ParentNode* p, ParentNode** newnode);
    void HandlePendingNot();

    static bool  comp(const std::pair<size_t, size_t>& a, const std::pair<size_t, size_t>& b);

public:
    TableRef m_table;
    std::vector<ParentNode*> first;
    std::vector<ParentNode**> update;
    std::vector<ParentNode**> update_override;
    std::vector<ParentNode**> subtables;
    std::vector<ParentNode*> all_nodes;
    
    RowIndexes* m_view;
    std::vector<bool> pending_not;

private:
    template <class TColumnType> Query& equal(size_t column_ndx1, size_t column_ndx2);
    template <class TColumnType> Query& less(size_t column_ndx1, size_t column_ndx2);
    template <class TColumnType> Query& less_equal(size_t column_ndx1, size_t column_ndx2);
    template <class TColumnType> Query& greater(size_t column_ndx1, size_t column_ndx2);
    template <class TColumnType> Query& greater_equal(size_t column_ndx1, size_t column_ndx2);
    template <class TColumnType> Query& not_equal(size_t column_ndx1, size_t column_ndx2);

    template <typename T, class N> Query& add_condition(size_t column_ndx, T value);

    template<typename T> double average(size_t column_ndx, size_t* resultcount = 0, size_t start = 0,
                                        size_t end=size_t(-1), size_t limit = size_t(-1)) const;

    template <Action action, typename T, typename R, class ColClass>
        R aggregate(R (ColClass::*method)(size_t, size_t, size_t, size_t*) const,
                    size_t column_ndx, size_t* resultcount, size_t start, size_t end, size_t limit, 
                    size_t* return_ndx = null_ptr) const;

    void aggregate_internal(Action TAction, DataType TSourceColumn,
                            ParentNode* pn, QueryStateBase* st, 
                            size_t start, size_t end, SequentialGetterBase* source_column) const;

    void find_all(TableViewBase& tv, size_t start = 0, size_t end=size_t(-1), size_t limit = size_t(-1)) const;
    void delete_nodes() TIGHTDB_NOEXCEPT;

    std::string error_code;

    friend class Table;
    template <typename T> friend class BasicTable;
    friend class XQueryAccessorInt;
    friend class XQueryAccessorString;
    friend class TableViewBase;
};

// Implementation:

inline Query& Query::equal(size_t column_ndx, const char* c_str, bool case_sensitive)
{
    return equal(column_ndx, StringData(c_str), case_sensitive);
}

inline Query& Query::not_equal(size_t column_ndx, const char* c_str, bool case_sensitive)
{
    return not_equal(column_ndx, StringData(c_str), case_sensitive);
}

} // namespace tightdb

#endif // TIGHTDB_QUERY_HPP<|MERGE_RESOLUTION|>--- conflicted
+++ resolved
@@ -68,12 +68,11 @@
     Query& expression(Expression* compare, bool auto_delete = false);
     Expression* get_expression();
 
-<<<<<<< HEAD
     // Conditions: Query only rows contained in tv
     Query& tableview(TableView& tv); // throws
 
-=======
->>>>>>> 753e5f98
+    // Find links that point to a specific target row 
+
     // Find links that point to a specific target row 
     Query& links_to(size_t column_ndx, size_t target_row);
 
