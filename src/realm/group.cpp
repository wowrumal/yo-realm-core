#include <new>
#include <algorithm>
#include <set>
#include <iostream>
#include <iomanip>
#include <fstream>

#include <realm/util/file_mapper.hpp>
#include <realm/util/memory_stream.hpp>
#include <realm/util/thread.hpp>
#include <realm/impl/destroy_guard.hpp>
#include <realm/utilities.hpp>
#include <realm/exceptions.hpp>
#include <realm/column_linkbase.hpp>
#include <realm/column_backlink.hpp>
#include <realm/group_writer.hpp>
#include <realm/group.hpp>
#ifdef REALM_ENABLE_REPLICATION
#  include <realm/replication.hpp>
#endif

using namespace realm;
using namespace realm::util;

namespace {

class Initialization {
public:
    Initialization()
    {
        realm::cpuid_init();
    }
};

Initialization initialization;
} // anonymous namespace

void Group::upgrade_file_format()
{
#if REALM_NULL_STRINGS == 1
    REALM_ASSERT(is_attached());
    if (m_alloc.get_file_format() >= default_file_format_version)
        return;

    for (size_t t = 0; t < m_tables.size(); t++) {
        TableRef table = get_table(t);
        table->upgrade_file_format();
    }

    m_alloc.m_file_format_version = default_file_format_version;
#endif
}

unsigned char Group::get_file_format() const
{
    return m_alloc.get_file_format();
}


void Group::open(const std::string& file_path, const char* encryption_key, OpenMode mode)
{
    if (is_attached() || m_is_shared)
        throw LogicError(LogicError::wrong_group_state);

    bool read_only = mode == mode_ReadOnly;
    bool no_create = mode == mode_ReadWriteNoCreate;
    bool skip_validate = false;
    bool server_sync_mode = false;
<<<<<<< HEAD
    bool is_session_initiator = false;
    ref_type top_ref = m_alloc.attach_file(file_path, is_shared, read_only, no_create,
                                           skip_validate, encryption_key, server_sync_mode,
                                           is_session_initiator); // Throws
=======
    ref_type top_ref = m_alloc.attach_file(file_path, m_is_shared, read_only, no_create,
                                           skip_validate, encryption_key, server_sync_mode); // Throws
>>>>>>> ddfb0690

    // Make all dynamically allocated memory (space beyond the attached file) as
    // available free-space.
    reset_free_space_tracking(); // Throws

    SlabAlloc::DetachGuard dg(m_alloc);
    attach(top_ref); // Throws
    dg.release(); // Do not detach allocator from file
}


void Group::open(BinaryData buffer, bool take_ownership)
{
    REALM_ASSERT(buffer.data());

    if (is_attached() || m_is_shared)
        throw LogicError(LogicError::wrong_group_state);

    // FIXME: Why do we have to pass a const-unqualified data pointer
    // to SlabAlloc::attach_buffer()? It seems unnecessary given that
    // the data is going to become the immutable part of its managed
    // memory.
    char* data = const_cast<char*>(buffer.data());
    ref_type top_ref = m_alloc.attach_buffer(data, buffer.size()); // Throws

    // Make all dynamically allocated memory (space beyond the attached file) as
    // available free-space.
    reset_free_space_tracking(); // Throws

    SlabAlloc::DetachGuard dg(m_alloc);
    attach(top_ref); // Throws
    dg.release(); // Do not detach allocator from file
    if (take_ownership)
        m_alloc.own_buffer();
}


void Group::reset_free_space_versions()
{
    REALM_ASSERT(m_top.is_attached());

    if (m_free_versions.is_attached()) {
        REALM_ASSERT_3(m_top.size(), ==, 7);
        // If free space tracking is enabled
        // we just have to reset it
        m_free_versions.set_all_to_zero(); // Throws
        return;
    }

    // Serialized files have no free space tracking at all, so we have
    // to add the basic free lists
    if (m_top.size() == 3) {
        // FIXME: There is a risk that these are already allocated,
        // and that would cause a leak. This could happen if an
        // earlier commit attempt failed.
        REALM_ASSERT(!m_free_positions.is_attached());
        REALM_ASSERT(!m_free_lengths.is_attached());
        m_free_positions.create(Array::type_Normal); // Throws
        m_free_lengths.create(Array::type_Normal); // Throws
        m_top.add(m_free_positions.get_ref()); // Throws
        m_top.add(m_free_lengths.get_ref()); // Throws
    }
    REALM_ASSERT_3(m_top.size(), >=, 5);

    // Files that have never been modified via SharedGroup do not
    // have version tracking for the free lists
    if (m_top.size() == 5) {
        // FIXME: There is a risk that this one is already allocated,
        // and that would cause a leak. This could happen if an
        // earlier commit attempt failed.
        REALM_ASSERT(!m_free_versions.is_attached());
        m_free_versions.create(Array::type_Normal); // Throws
        size_t n = m_free_positions.size();
        for (size_t i = 0; i != n; ++i)
            m_free_versions.add(0); // Throws
        m_top.add(m_free_versions.get_ref()); // Throws
        // Add a temporary "version_number" just to get the top array
        // to the proper size. This version number is never used and cannot
        // escape to the database during commit. The correct version number
        // is set in GroupWriter::write().
        m_top.add(0);
    }
    REALM_ASSERT_3(m_top.size(), >=, 7);
}


Group::~Group() REALM_NOEXCEPT
{
    // If this group accessor is detached at this point in time, it is either
    // because it is SharedGroup::m_group (m_is_shared), or it is a free-stading
    // group accessor that was never successfully opened.
    if (!m_top.is_attached())
        return;

    // Free-standing group accessor

    detach_table_accessors();

    // Just allow the allocator to release all memory in one chunk without
    // having to traverse the entire tree first
    m_alloc.detach();
}


void Group::remap_and_update_refs(ref_type new_top_ref, size_t new_file_size)
{
    size_t old_baseline = m_alloc.get_baseline();

    if (new_file_size > old_baseline) {
        bool addr_changed = m_alloc.remap(new_file_size); // Throws
        // If the file was mapped to a new address, all array accessors must be
        // updated.
        if (addr_changed)
            old_baseline = 0;
    }

    update_refs(new_top_ref, old_baseline);
}


void Group::attach(ref_type top_ref)
{
    REALM_ASSERT(!m_top.is_attached());

    // If this function throws, it must leave the group accesor in a the
    // unattached state.

    m_tables.detach();
    m_table_names.detach();
    m_free_positions.detach();
    m_free_lengths.detach();
    m_free_versions.detach();

    bool create_empty_group = (top_ref == 0);
    if (create_empty_group) {
        size_t initial_logical_file_size = sizeof (SlabAlloc::Header);

        m_top.create(Array::type_HasRefs); // Throws
        try {
            m_table_names.create(); // Throws
            m_tables.create(Array::type_HasRefs); // Throws
            m_free_positions.create(Array::type_Normal); // Throws
            m_free_lengths.create(Array::type_Normal); // Throws

            m_top.add(m_table_names.get_ref()); // Throws
            m_top.add(m_tables.get_ref()); // Throws
            m_top.add(1 + 2*initial_logical_file_size); // Throws
            m_top.add(m_free_positions.get_ref()); // Throws
            m_top.add(m_free_lengths.get_ref()); // Throws

            if (m_is_shared) {
                m_free_versions.create(Array::type_Normal); // Throws
                m_top.add(m_free_versions.get_ref()); // Throws
                size_t initial_database_version = 0; // A.k.a. transaction number
                m_top.add(1 + 2*initial_database_version); // Throws
            }
        }
        catch (...) {
            m_top.detach();
            throw;
        }
    }
    else {
        m_top.init_from_ref(top_ref);
        size_t top_size = m_top.size();
        REALM_ASSERT_3(top_size, >=, 3);

        m_table_names.init_from_parent();
        m_tables.init_from_parent();

        // Note that the third slot is `1 + 2 * logical_file_size`, and the
        // logical file size must never exceed actual file size.
        REALM_ASSERT_3(size_t(m_top.get(2) / 2), <=, m_alloc.get_baseline());

        // Files created by Group::write() do not have free-space
        // tracking, and files that are accessed via a stan-along Group do
        // not need version information for free-space tracking.
        if (top_size > 3) {
            REALM_ASSERT_3(top_size, >=, 5);
            m_free_positions.init_from_parent();
            m_free_lengths.init_from_parent();

            if (m_is_shared && top_size > 5) {
                REALM_ASSERT_3(top_size, >= , 7);
                m_free_versions.init_from_parent();
                // Note that the seventh slot is the database version
                // (a.k.a. transaction count,) which is not yet used for
                // anything.
            }
        }
    }
}


void Group::detach() REALM_NOEXCEPT
{
    detach_table_accessors();
    m_table_accessors.clear();

    m_free_versions.detach();
    m_free_lengths.detach();
    m_free_positions.detach();
    m_table_names.detach();
    m_tables.detach();
    m_top.detach(); // This marks the group accessor as detached
}


void Group::attach_shared(ref_type new_top_ref, size_t new_file_size)
{
    REALM_ASSERT_3(new_top_ref, <, new_file_size);
    REALM_ASSERT(!is_attached());

    // Make all dynamically allocated memory (space beyond the attached file) as
    // available free-space.
    reset_free_space_tracking(); // Throws

    // Update memory mapping if database file has grown
    if (new_file_size > m_alloc.get_baseline())
        m_alloc.remap(new_file_size); // Throws

    attach(new_top_ref); // Throws
}


void Group::detach_table_accessors() REALM_NOEXCEPT
{
    typedef table_accessors::const_iterator iter;
    iter end = m_table_accessors.end();
    for (iter i = m_table_accessors.begin(); i != end; ++i) {
        if (Table* t = *i) {
            typedef _impl::TableFriend tf;
            tf::detach(*t);
            tf::unbind_ref(*t);
        }
    }
}


Table* Group::do_get_table(size_t table_ndx, DescMatcher desc_matcher)
{
    REALM_ASSERT(m_table_accessors.empty() || m_table_accessors.size() == m_tables.size());

    if (table_ndx >= m_tables.size())
        throw LogicError(LogicError::table_index_out_of_range);

    if (m_table_accessors.empty())
        m_table_accessors.resize(m_tables.size()); // Throws

    // Get table accessor from cache if it exists, else create
    Table* table = m_table_accessors[table_ndx];
    if (!table)
        table = create_table_accessor(table_ndx); // Throws

    if (desc_matcher) {
        typedef _impl::TableFriend tf;
        if (desc_matcher && !(*desc_matcher)(tf::get_spec(*table)))
            throw DescriptorMismatch();
    }

    return table;
}


Table* Group::do_get_table(StringData name, DescMatcher desc_matcher)
{
    size_t table_ndx = m_table_names.find_first(name);
    if (table_ndx == not_found)
        return 0;

    Table* table = do_get_table(table_ndx, desc_matcher); // Throws
    return table;
}


Table* Group::do_add_table(StringData name, DescSetter desc_setter, bool require_unique_name)
{
    if (require_unique_name && has_table(name))
        throw TableNameInUse();
    return do_add_table(name, desc_setter); // Throws
}


Table* Group::do_add_table(StringData name, DescSetter desc_setter)
{
    size_t table_ndx = create_table(name); // Throws
    Table* table = create_table_accessor(table_ndx); // Throws
    if (desc_setter)
        (*desc_setter)(*table); // Throws
    return table;
}


Table* Group::do_get_or_add_table(StringData name, DescMatcher desc_matcher,
                                  DescSetter desc_setter, bool* was_added)
{
    Table* table;
    size_t table_ndx = m_table_names.find_first(name);
    if (table_ndx == not_found) {
        table = do_add_table(name, desc_setter); // Throws
    }
    else {
        table = do_get_table(table_ndx, desc_matcher); // Throws
    }
    if (was_added)
        *was_added = (table_ndx == not_found);
    return table;
}


size_t Group::create_table(StringData name)
{
    if (REALM_UNLIKELY(name.size() > max_table_name_length))
        throw LogicError(LogicError::table_name_too_long);

    using namespace _impl;
    typedef TableFriend tf;
    ref_type ref = tf::create_empty_table(m_alloc); // Throws
    size_t ndx = m_tables.size();
    REALM_ASSERT_3(ndx, ==, m_table_names.size());
    m_tables.add(ref); // Throws
    m_table_names.add(name); // Throws

    // Need slot for table accessor
    if (!m_table_accessors.empty())
        m_table_accessors.push_back(0); // Throws

#ifdef REALM_ENABLE_REPLICATION
    if (Replication* repl = m_alloc.get_replication())
        repl->insert_group_level_table(ndx, ndx, name); // Throws
#endif

    return ndx;
}


Table* Group::create_table_accessor(size_t table_ndx)
{
    REALM_ASSERT(m_table_accessors.empty() || table_ndx < m_table_accessors.size());

    if (m_table_accessors.empty())
        m_table_accessors.resize(m_tables.size()); // Throws

    // Whenever a table has a link column, the column accessor must be set up to
    // refer to the target table accessor, so the target table accessor needs to
    // be created too, if it does not already exist. This, of course, applies
    // recusively, and it applies to the opposide direction of links too (from
    // target side to origin side). This means that whenever we create a table
    // accessor, we actually need to create the entire cluster of table
    // accessors, that is reachable in zero or more steps along links, or
    // backwards along links.
    //
    // To be able to do this, and to handle the cases where the link
    // relathionship graph contains cycles, each table accessor need to be
    // created in the following steps:
    //
    //  1) Create table accessor, but skip creation of column accessors
    //  2) Register incomplete table accessor in group accessor
    //  3) Mark table accessor
    //  4) Create column accessors
    //  5) Unmark table accessor
    //
    // The marking ensures that the establsihment of the connection between link
    // and backlink column accessors is postponed until both column accessors
    // are created. Infinite recursion due to cycles is prevented by the early
    // registration in the group accessor of inclomplete table accessors.

    typedef _impl::TableFriend tf;
    ref_type ref = m_tables.get_as_ref(table_ndx);
    Table* table = tf::create_incomplete_accessor(m_alloc, ref, this, table_ndx); // Throws

    // The new accessor cannot be leaked, because no exceptions can be throws
    // before it becomes referenced from `m_column_accessors`.

    // Increase reference count from 0 to 1 to make the group accessor keep
    // the table accessor alive. This extra reference count will be revoked
    // during destruction of the group accessor.
    tf::bind_ref(*table);

    tf::mark(*table);
    m_table_accessors[table_ndx] = table;
    tf::complete_accessor(*table); // Throws
    tf::unmark(*table);
    return table;
}


void Group::remove_table(StringData name)
{
    REALM_ASSERT(is_attached());
    size_t table_ndx = m_table_names.find_first(name);
    if (table_ndx == not_found)
        throw NoSuchTable();
    remove_table(table_ndx); // Throws
}


void Group::remove_table(size_t table_ndx)
{
    REALM_ASSERT(is_attached());
    TableRef table = get_table(table_ndx);

    // In principle we could remove a table even if it is the target of link
    // columns of other tables, however, to do that, we would have to
    // automatically remove the "offending" link columns from those other
    // tables. Such a behaviour is deemed too obscure, and we shall therefore
    // require that a removed table does not contain foreigh origin backlink
    // columns.
    typedef _impl::TableFriend tf;
    if (tf::is_cross_table_link_target(*table))
        throw CrossTableLinkTarget();

    // There is no easy way for Group::TransactAdvancer to handle removal of
    // tables that contain foreign target table link columns, because that
    // involves removal of the corresponding backlink columns. For that reason,
    // we start by removing all columns, which will generate individual
    // replication instructions for each column removal with sufficient
    // information for Group::TransactAdvancer to handle them.
    size_t n = table->get_column_count();
    for (size_t i = n; i > 0; --i)
        table->remove_column(i-1);

    ref_type ref = m_tables.get(table_ndx);

    // If the specified table is not the last one, it will be removed by moving
    // that last table to the index of the removed one. The movement of the last
    // table requires link column adjustments.
    size_t last_ndx = m_tables.size() - 1;
    if (last_ndx != table_ndx) {
        TableRef last_table = get_table(last_ndx);
        const Spec& last_spec = tf::get_spec(*last_table);
        size_t last_num_cols = last_spec.get_column_count();
        std::set<Table*> opposite_tables;
        for (size_t i = 0; i < last_num_cols; ++i) {
            Table* opposite_table;
            ColumnType type = last_spec.get_column_type(i);
            if (tf::is_link_type(type)) {
                ColumnBase& col = tf::get_column(*last_table, i);
                REALM_ASSERT(dynamic_cast<ColumnLinkBase*>(&col));
                ColumnLinkBase& link_col = static_cast<ColumnLinkBase&>(col);
                opposite_table = &link_col.get_target_table();
            }
            else if (type == col_type_BackLink) {
                ColumnBase& col = tf::get_column(*last_table, i);
                REALM_ASSERT(dynamic_cast<ColumnBackLink*>(&col));
                ColumnBackLink& backlink_col = static_cast<ColumnBackLink&>(col);
                opposite_table = &backlink_col.get_origin_table();
            }
            else {
                continue;
            }
            opposite_tables.insert(opposite_table); // Throws
        }
        typedef std::set<Table*>::const_iterator iter;
        iter end = opposite_tables.end();
        for (iter i = opposite_tables.begin(); i != end; ++i) {
            Table* table_2 = *i;
            Spec& spec_2 = tf::get_spec(*table_2);
            size_t num_cols_2 = spec_2.get_column_count();
            for (size_t col_ndx_2 = 0; col_ndx_2 < num_cols_2; ++col_ndx_2) {
                ColumnType type_2 = spec_2.get_column_type(col_ndx_2);
                if (type_2 == col_type_Link || type_2 == col_type_LinkList ||
                    type_2 == col_type_BackLink) {
                    size_t table_ndx_2 = spec_2.get_opposite_link_table_ndx(col_ndx_2);
                    if (table_ndx_2 == last_ndx)
                        spec_2.set_opposite_link_table_ndx(col_ndx_2, table_ndx); // Throws
                }
            }
        }
        m_tables.set(table_ndx, m_tables.get(last_ndx)); // Throws
        m_table_names.set(table_ndx, m_table_names.get(last_ndx)); // Throws
        tf::set_ndx_in_parent(*last_table, table_ndx);
    }

    m_tables.erase(last_ndx); // Throws
    m_table_names.erase(last_ndx); // Throws

    m_table_accessors[table_ndx] = m_table_accessors[last_ndx];
    m_table_accessors.pop_back();
    tf::detach(*table);
    tf::unbind_ref(*table);

    // Destroy underlying node structure
    Array::destroy_deep(ref, m_alloc);

#ifdef REALM_ENABLE_REPLICATION
    if (Replication* repl = m_alloc.get_replication())
        repl->erase_group_level_table(table_ndx, last_ndx+1); // Throws
#endif
}


void Group::rename_table(StringData name, StringData new_name, bool require_unique_name)
{
    REALM_ASSERT(is_attached());
    size_t table_ndx = m_table_names.find_first(name);
    if (table_ndx == not_found)
        throw NoSuchTable();
    rename_table(table_ndx, new_name, require_unique_name); // Throws
}


void Group::rename_table(size_t table_ndx, StringData new_name, bool require_unique_name)
{
    REALM_ASSERT(is_attached());
    REALM_ASSERT_3(m_tables.size(), ==, m_table_names.size());
    if (table_ndx >= m_tables.size())
        throw LogicError(LogicError::table_index_out_of_range);
    if (require_unique_name && has_table(new_name))
        throw TableNameInUse();
    m_table_names.set(table_ndx, new_name);
    if (Replication* repl = m_alloc.get_replication())
        repl->rename_group_level_table(table_ndx, new_name); // Throws
}


class Group::DefaultTableWriter: public Group::TableWriter {
public:
    DefaultTableWriter(const Group& group):
        m_group(group)
    {
    }
    size_t write_names(_impl::OutputStream& out) override
    {
        return m_group.m_table_names.write(out); // Throws
    }
    size_t write_tables(_impl::OutputStream& out) override
    {
        return m_group.m_tables.write(out); // Throws
    }
private:
    const Group& m_group;
};

void Group::write(std::ostream& out, bool pad) const
{
    write(out, pad, 0);
}

void Group::write(std::ostream& out, bool pad, uint_fast64_t version_number) const
{
    REALM_ASSERT(is_attached());
    DefaultTableWriter table_writer(*this);
    write(out, table_writer, pad, version_number); // Throws
}

void Group::write(const std::string& path, const char* encryption_key) const
{
    write(path, encryption_key, 0);
}

void Group::write(const std::string& path, const char* encryption_key, uint_fast64_t version_number) const
{
    File file;
    int flags = 0;
    file.open(path, File::access_ReadWrite, File::create_Must, flags);
    file.set_encryption_key(encryption_key);
    File::Streambuf streambuf(&file);
    std::ostream out(&streambuf);
    write(out, encryption_key != 0, version_number);
}


BinaryData Group::write_to_mem() const
{
    REALM_ASSERT(is_attached());

    // Get max possible size of buffer
    //
    // FIXME: This size could potentially be vastly bigger that what
    // is actually needed.
    size_t max_size = m_alloc.get_total_size();

    char* buffer = static_cast<char*>(malloc(max_size)); // Throws
    if (!buffer)
        throw std::bad_alloc();
    try {
        MemoryOutputStream out; // Throws
        out.set_buffer(buffer, buffer + max_size);
        write(out); // Throws
        size_t size = out.size();
        return BinaryData(buffer, size);
    }
    catch (...) {
        free(buffer);
        throw;
    }
}


void Group::write(std::ostream& out, TableWriter& table_writer,
                  bool pad_for_encryption, uint_fast64_t version_number)
{
    _impl::OutputStream out_2(out);

    // Write the file header
    const char* data = reinterpret_cast<const char*>(&SlabAlloc::streaming_header);
    out_2.write(data, sizeof SlabAlloc::streaming_header);

    // Because we need to include the total logical file size in the
    // top-array, we have to start by writing everything except the
    // top-array, and then finally compute and write a correct version
    // of the top-array. The free-space information of the group will
    // only be included if a non-zero version number is given as parameter,
    // indicating that versioning info is to be saved. This is used from
    // SharedGroup to compact the database by writing only the live data
    // into a separate file.
    size_t names_pos  = table_writer.write_names(out_2); // Throws
    size_t tables_pos = table_writer.write_tables(out_2); // Throws
    int top_size;
    Array top(Allocator::get_default());
    top.create(Array::type_HasRefs); // Throws
    // FIXME: We really need an alternative to Array::truncate() that is able to expand.
    // FIXME: Dangerous cast: unsigned -> signed
    top.add(names_pos); // Throws
    top.add(tables_pos); // Throws
    top.add(0); // Throws

    if (version_number) {
        Array free_list(Allocator::get_default());
        Array size_list(Allocator::get_default());
        Array version_list(Allocator::get_default());
        free_list.create(Array::type_Normal);
        size_list.create(Array::type_Normal);
        version_list.create(Array::type_Normal);
        size_t free_list_pos = free_list.write(out_2, /* recurse: */ false, /* persist: */ false);
        size_t size_list_pos = size_list.write(out_2, /* recurse: */ false, /* persist: */ false);
        size_t version_list_pos = version_list.write(out_2, /* recurse: */ false, /* persist: */ false);
        top.add(free_list_pos);
        top.add(size_list_pos);
        top.add(version_list_pos);
        top.add(1 + 2 * version_number);
        top_size = 7;
        free_list.destroy();
        size_list.destroy();
        version_list.destroy();
    }
    else {
        top_size = 3;
    }
    size_t top_pos = out_2.get_pos();

    // Produce a preliminary version of the top array whose
    // representation is guaranteed to be able to hold the final file
    // size
    size_t max_top_byte_size = Array::get_max_byte_size(top_size);
    uint64_t max_final_file_size = top_pos + max_top_byte_size;
    // FIXME: Dangerous cast: unsigned -> signed
    top.ensure_minimum_width(1 + 2*max_final_file_size); // Throws

    // Finalize the top array by adding the projected final file size
    // to it
    size_t top_byte_size = top.get_byte_size();
    size_t final_file_size = top_pos + top_byte_size;
    // FIXME: Dangerous cast: unsigned -> signed
    top.set(2, 1 + 2*final_file_size);

    // Write the top array
    bool recurse = false;
    top.write(out_2, recurse); // Throws
    REALM_ASSERT_3(out_2.get_pos(), ==, final_file_size);

    top.destroy(); // Shallow

    // encryption will pad the file to a multiple of the page, so ensure the
    // footer is aligned to the end of a page
    if (pad_for_encryption) {
#ifdef REALM_ENABLE_ENCRYPTION
        size_t unrounded_size = final_file_size + sizeof(SlabAlloc::StreamingFooter);
        size_t rounded_size = round_up_to_page_size(unrounded_size);
        if (rounded_size != unrounded_size) {
            std::unique_ptr<char[]> buffer(new char[rounded_size - unrounded_size]());
            out_2.write(buffer.get(), rounded_size - unrounded_size);
        }
#endif
    }

    // Write streaming footer
    SlabAlloc::StreamingFooter footer;
    footer.m_top_ref = top_pos;
    footer.m_magic_cookie = SlabAlloc::footer_magic_cookie;
    out_2.write(reinterpret_cast<const char*>(&footer), sizeof footer);
}


void Group::commit()
{
    REALM_ASSERT(is_attached());
   // REALM_ASSERT_3(get_file_format(), == , default_file_format_version);

    // GroupWriter::write_group() needs free-space tracking
    // information, so if the attached database does not contain it,
    // we must add it now. Empty (newly created) database files and
    // database files created by Group::write() do not have free-space
    // tracking information.
    if (m_free_positions.is_attached()) {
        REALM_ASSERT_3(m_top.size(), >=, 5);
        if (m_top.size() > 5) {
            REALM_ASSERT_3(m_top.size(), >=, 7);
            // Delete free-list version information and database
            // version (a.k.a. transaction number)
            Array::destroy(m_top.get_as_ref(5), m_top.get_alloc());
            m_top.erase(5, 7);
        }
    }
    else {
        REALM_ASSERT_3(m_top.size(), ==, 3);
        m_free_positions.create(Array::type_Normal);
        m_free_lengths.create(Array::type_Normal);
        m_top.add(m_free_positions.get_ref());
        m_top.add(m_free_lengths.get_ref());
    }

    GroupWriter out(*this); // Throws

    // Recursively write all changed arrays to the database file. We
    // postpone the commit until we are sure that no exceptions can be
    // thrown.
    ref_type top_ref = out.write_group(); // Throws

    // Since the group is persisiting in single-thread (unshared)
    // mode we have to make sure that the group stays valid after
    // commit

    // Mark all managed space (beyond the attached file) as free.
    m_alloc.reset_free_space_tracking(); // Throws

    size_t old_baseline = m_alloc.get_baseline();

    // Remap file if it has grown
    size_t new_file_size = out.get_file_size();
    if (new_file_size > old_baseline) {
        bool addr_changed = m_alloc.remap(new_file_size); // Throws
        // If the file was mapped to a new address, all array accessors must be
        // updated.
        if (addr_changed)
            old_baseline = 0;
    }

    out.commit(top_ref); // Throws

    // Recusively update refs in all active tables (columns, arrays..)
    update_refs(top_ref, old_baseline);
}


void Group::update_refs(ref_type top_ref, size_t old_baseline) REALM_NOEXCEPT
{
    // After Group::commit() we will always have free space tracking
    // info.
    REALM_ASSERT_3(m_top.size(), >=, 5);

    // Array nodes that are part of the previous version of the
    // database will not be overwritten by Group::commit(). This is
    // necessary for robustness in the face of abrupt termination of
    // the process. It also means that we can be sure that an array
    // remains unchanged across a commit if the new ref is equal to
    // the old ref and the ref is below the previous baseline.

    if (top_ref < old_baseline && m_top.get_ref() == top_ref)
        return;

    m_top.init_from_ref(top_ref);

    // Now we can update it's child arrays
    m_table_names.update_from_parent(old_baseline);
    m_free_positions.update_from_parent(old_baseline);
    m_free_lengths.update_from_parent(old_baseline);
    if (m_is_shared)
        m_free_versions.update_from_parent(old_baseline);

    // If m_tables has not been modfied we don't
    // need to update attached table accessors
    if (!m_tables.update_from_parent(old_baseline))
        return;

    // Update all attached table accessors including those attached to
    // subtables.
    typedef table_accessors::const_iterator iter;
    iter end = m_table_accessors.end();
    for (iter i = m_table_accessors.begin(); i != end; ++i) {
        typedef _impl::TableFriend tf;
        if (Table* table = *i)
            tf::update_from_parent(*table, old_baseline);
    }
}


bool Group::operator==(const Group& g) const
{
    size_t n = size();
    if (n != g.size())
        return false;
    for (size_t i = 0; i < n; ++i) {
        ConstTableRef table_1 = get_table(i); // Throws
        ConstTableRef table_2 = g.get_table(i); // Throws
        if (*table_1 != *table_2)
            return false;
    }
    return true;
}


void Group::to_string(std::ostream& out) const
{
    // Calculate widths
    size_t index_width = 4;
    size_t name_width = 10;
    size_t rows_width = 6;
    size_t count = size();
    for (size_t i = 0; i < count; ++i) {
        StringData name = get_table_name(i);
        if (name_width < name.size())
            name_width = name.size();

        ConstTableRef table = get_table(name);
        size_t row_count = table->size();
        if (rows_width < row_count) { // FIXME: should be the number of digits in row_count: floor(log10(row_count+1))
            rows_width = row_count;
        }
    }


    // Print header
    out << std::setw(int(index_width+1)) << std::left << " ";
    out << std::setw(int(name_width+1))  << std::left << "tables";
    out << std::setw(int(rows_width))    << std::left << "rows"    << std::endl;

    // Print tables
    for (size_t i = 0; i < count; ++i) {
        StringData name = get_table_name(i);
        ConstTableRef table = get_table(name);
        size_t row_count = table->size();

        out << std::setw(int(index_width)) << std::right << i           << " ";
        out << std::setw(int(name_width))  << std::left  << name.data() << " ";
        out << std::setw(int(rows_width))  << std::left  << row_count   << std::endl;
    }
}


void Group::mark_all_table_accessors() REALM_NOEXCEPT
{
    size_t num_tables = m_table_accessors.size();
    for (size_t table_ndx = 0; table_ndx != num_tables; ++table_ndx) {
        if (Table* table = m_table_accessors[table_ndx]) {
            typedef _impl::TableFriend tf;
            tf::recursive_mark(*table); // Also all subtable accessors
        }
    }
}


#ifdef REALM_ENABLE_REPLICATION

namespace {

class MarkDirtyUpdater: public _impl::TableFriend::AccessorUpdater {
public:
    void update(Table& table) override
    {
        typedef _impl::TableFriend tf;
        tf::mark(table);
    }

    void update_parent(Table& table) override
    {
        typedef _impl::TableFriend tf;
        tf::mark(table);
    }

    size_t m_col_ndx;
    DataType m_type;
};


class InsertColumnUpdater: public _impl::TableFriend::AccessorUpdater {
public:
    InsertColumnUpdater(size_t col_ndx):
        m_col_ndx(col_ndx)
    {
    }

    void update(Table& table) override
    {
        typedef _impl::TableFriend tf;
        tf::adj_insert_column(table, m_col_ndx); // Throws
        tf::mark_link_target_tables(table, m_col_ndx+1);
    }

    void update_parent(Table&) override
    {
    }

private:
    size_t m_col_ndx;
};


class EraseColumnUpdater: public _impl::TableFriend::AccessorUpdater {
public:
    EraseColumnUpdater(size_t col_ndx):
        m_col_ndx(col_ndx)
    {
    }

    void update(Table& table) override
    {
        typedef _impl::TableFriend tf;
        tf::adj_erase_column(table, m_col_ndx);
        tf::mark_link_target_tables(table, m_col_ndx);
    }

    void update_parent(Table&) override
    {
    }

private:
    size_t m_col_ndx;
};

} // anonymous namespace


// In general, this class cannot assume more than minimal accessor consistency
// (See AccessorConsistencyLevels., it can however assume that replication
// instruction arguments are meaningfull with respect to the current state of
// the accessor hierarchy. For example, a column index argument of `i` is known
// to refer to the `i`'th entry of Table::m_cols.
//
// FIXME: There is currently no checking on valid instruction arguments such as
// column index within bounds. Consider whether we can trust the contents of the
// transaction log enough to skip these checks.
class Group::TransactAdvancer {
public:
    TransactAdvancer(Group& group):
        m_group(group)
    {
    }

    bool insert_group_level_table(size_t table_ndx, size_t num_tables, StringData) REALM_NOEXCEPT
    {
        REALM_ASSERT_3(table_ndx, <=, num_tables);
        REALM_ASSERT(m_group.m_table_accessors.empty() ||
                       m_group.m_table_accessors.size() == num_tables);

        if (!m_group.m_table_accessors.empty()) {
            // for end-insertions, table_ndx will be equal to num_tables
            m_group.m_table_accessors.push_back(0); // Throws
            size_t last_ndx = num_tables;
            m_group.m_table_accessors[last_ndx] = m_group.m_table_accessors[table_ndx];
            m_group.m_table_accessors[table_ndx] = 0;
            if (Table* moved_table = m_group.m_table_accessors[last_ndx]) {
                typedef _impl::TableFriend tf;
                tf::mark(*moved_table);
                tf::mark_opposite_link_tables(*moved_table);
            }
        }

        return true;
    }

    bool erase_group_level_table(size_t table_ndx, size_t num_tables) REALM_NOEXCEPT
    {
        REALM_ASSERT_3(table_ndx, <, num_tables);
        REALM_ASSERT(m_group.m_table_accessors.empty() ||
                       m_group.m_table_accessors.size() == num_tables);

        if (!m_group.m_table_accessors.empty()) {
            // Link target tables do not need to be considered here, since all
            // columns will already have been removed at this point.
            if (Table* table = m_group.m_table_accessors[table_ndx]) {
                typedef _impl::TableFriend tf;
                tf::detach(*table);
                tf::unbind_ref(*table);
            }

            size_t last_ndx = num_tables - 1;
            if (table_ndx < last_ndx) {
                if (Table* moved_table = m_group.m_table_accessors[last_ndx]) {
                    typedef _impl::TableFriend tf;
                    tf::mark(*moved_table);
                    tf::mark_opposite_link_tables(*moved_table);
                }
                m_group.m_table_accessors[table_ndx] = m_group.m_table_accessors[last_ndx];
            }
            m_group.m_table_accessors.pop_back();
        }

        return true;
    }

    bool rename_group_level_table(size_t, StringData) REALM_NOEXCEPT
    {
        // No-op since table names are properties of the group, and the group
        // accessor is always refreshed
        return true;
    }

    bool select_table(size_t group_level_ndx, int levels, const size_t* path) REALM_NOEXCEPT
    {
        m_table.reset();
        if (group_level_ndx < m_group.m_table_accessors.size()) {
            if (Table* table = m_group.m_table_accessors[group_level_ndx]) {
                const size_t* path_begin = path;
                const size_t* path_end = path_begin + 2*levels;
                for (;;) {
                    typedef _impl::TableFriend tf;
                    tf::mark(*table);
                    if (path_begin == path_end) {
                        m_table.reset(table);
                        break;
                    }
                    size_t col_ndx = path_begin[0];
                    size_t row_ndx = path_begin[1];
                    table = tf::get_subtable_accessor(*table, col_ndx, row_ndx);
                    if (!table)
                        break;
                    path_begin += 2;
                }
            }
        }
        return true;
    }

    bool insert_empty_rows(size_t row_ndx, size_t num_rows, size_t last_row_ndx,
                           bool unordered) REALM_NOEXCEPT
    {
        typedef _impl::TableFriend tf;
        if (m_table) {
            if (unordered) {
                if (num_rows == 0)
                    tf::mark_opposite_link_tables(*m_table);
                while (num_rows--) {
                    tf::adj_acc_move_over(*m_table, row_ndx + num_rows, last_row_ndx - num_rows);
                }
            }
            else {
                tf::adj_acc_insert_rows(*m_table, row_ndx, num_rows);
            }
        }
        return true;
    }

    bool erase_rows(size_t row_ndx, size_t num_rows, size_t tbl_sz, bool unordered) REALM_NOEXCEPT
    {
        if (unordered) {
            // unordered removal of multiple rows is not supported (and not needed) currently.
            REALM_ASSERT_3(num_rows, ==, 1);
            typedef _impl::TableFriend tf;
            if (m_table)
                tf::adj_acc_move_over(*m_table, tbl_sz, row_ndx);
        }
        else {
            typedef _impl::TableFriend tf;
            if (m_table) {
                while (num_rows--)
                    tf::adj_acc_erase_row(*m_table, row_ndx + num_rows);
            }
        }
        return true;
    }

    bool clear_table() REALM_NOEXCEPT
    {
        typedef _impl::TableFriend tf;
        if (m_table)
            tf::adj_acc_clear_root_table(*m_table);
        return true;
    }

    bool insert_int(size_t col_ndx, size_t row_ndx, size_t tbl_sz, int_fast64_t) REALM_NOEXCEPT
    {
        if (col_ndx == 0)
            insert_empty_rows(row_ndx, 1, tbl_sz, false);
        return true;
    }

    bool insert_bool(size_t col_ndx, size_t row_ndx, size_t tbl_sz, bool) REALM_NOEXCEPT
    {
        if (col_ndx == 0)
            insert_empty_rows(row_ndx, 1, tbl_sz, false);
        return true;
    }

    bool insert_float(size_t col_ndx, size_t row_ndx, size_t tbl_sz, float) REALM_NOEXCEPT
    {
        if (col_ndx == 0)
            insert_empty_rows(row_ndx, 1, tbl_sz, false);
        return true;
    }

    bool insert_double(size_t col_ndx, size_t row_ndx, size_t tbl_sz, double) REALM_NOEXCEPT
    {
        if (col_ndx == 0)
            insert_empty_rows(row_ndx, 1, tbl_sz, false);
        return true;
    }

    bool insert_string(size_t col_ndx, size_t row_ndx, size_t tbl_sz, StringData) REALM_NOEXCEPT
    {
        if (col_ndx == 0)
            insert_empty_rows(row_ndx, 1, tbl_sz, false);
        return true;
    }

    bool insert_binary(size_t col_ndx, size_t row_ndx, size_t tbl_sz, BinaryData) REALM_NOEXCEPT
    {
        if (col_ndx == 0)
            insert_empty_rows(row_ndx, 1, tbl_sz, false);
        return true;
    }

    bool insert_date_time(size_t col_ndx, size_t row_ndx, size_t tbl_sz, DateTime) REALM_NOEXCEPT
    {
        if (col_ndx == 0)
            insert_empty_rows(row_ndx, 1, tbl_sz, false);
        return true;
    }

    bool insert_table(size_t col_ndx, size_t row_ndx, size_t tbl_sz) REALM_NOEXCEPT
    {
        if (col_ndx == 0)
            insert_empty_rows(row_ndx, 1, tbl_sz, false);
        return true;
    }

    bool insert_mixed(size_t col_ndx, size_t row_ndx, size_t tbl_sz, const Mixed&) REALM_NOEXCEPT
    {
        if (col_ndx == 0)
            insert_empty_rows(row_ndx, 1, tbl_sz, false);
        return true;
    }

    bool insert_link(size_t col_ndx, size_t row_ndx, size_t tbl_sz, size_t) REALM_NOEXCEPT
    {
        // The marking dirty of the target table is handled by
        // insert_empty_rows() regardless of whether the link column is the
        // first column or not.
        if (col_ndx == 0)
            insert_empty_rows(row_ndx, 1, tbl_sz, false);
       return true;
    }

    bool insert_link_list(size_t col_ndx, size_t row_ndx, size_t tbl_sz) REALM_NOEXCEPT
    {
        if (col_ndx == 0)
            insert_empty_rows(row_ndx, 1, tbl_sz, false);
        return true;
    }

    bool row_insert_complete() REALM_NOEXCEPT
    {
        return true; // No-op
    }

    bool set_int(size_t, size_t, int_fast64_t) REALM_NOEXCEPT
    {
        return true; // No-op
    }

    bool set_bool(size_t, size_t, bool) REALM_NOEXCEPT
    {
        return true; // No-op
    }

    bool set_float(size_t, size_t, float) REALM_NOEXCEPT
    {
        return true; // No-op
    }

    bool set_double(size_t, size_t, double) REALM_NOEXCEPT
    {
        return true; // No-op
    }

    bool set_string(size_t, size_t, StringData) REALM_NOEXCEPT
    {
        return true; // No-op
    }

    bool set_binary(size_t, size_t, BinaryData) REALM_NOEXCEPT
    {
        return true; // No-op
    }

    bool set_date_time(size_t, size_t, DateTime) REALM_NOEXCEPT
    {
        return true; // No-op
    }

    bool set_table(size_t col_ndx, size_t row_ndx) REALM_NOEXCEPT
    {
        if (m_table) {
            typedef _impl::TableFriend tf;
            if (Table* subtab = tf::get_subtable_accessor(*m_table, col_ndx, row_ndx)) {
                tf::mark(*subtab);
                tf::adj_acc_clear_nonroot_table(*subtab);
            }
        }
        return true;
    }

    bool set_mixed(size_t col_ndx, size_t row_ndx, const Mixed&) REALM_NOEXCEPT
    {
        typedef _impl::TableFriend tf;
        if (m_table)
            tf::discard_subtable_accessor(*m_table, col_ndx, row_ndx);
        return true;
    }

    bool set_null(size_t, size_t) REALM_NOEXCEPT
    {
        return true; // No-op
    }

    bool set_link(size_t col_ndx, size_t, size_t) REALM_NOEXCEPT
    {
        // When links are changed, the link-target table is also affected and
        // its accessor must therefore be marked dirty too. Indeed, when it
        // exists, the link-target table accessor must be marked dirty
        // regardless of whether an accessor exists for the origin table (i.e.,
        // regardless of whether `m_table` is null or not.) This would seem to
        // pose a problem, because there is no easy way to identify the
        // link-target table when there is no accessor for the origin
        // table. Fortunately, due to the fact that back-link column accessors
        // refer to the origin table accessor (and vice versa), it follows that
        // the link-target table accessor exists if, and only if the origin
        // table accessor exists.
        //
        // get_link_target_table_accessor() will return null if the
        // m_table->m_cols[col_ndx] is null, but this can happen only when the
        // column was inserted earlier during this transaction advance, and in
        // that case, we have already marked the target table accesor dirty.

        typedef _impl::TableFriend tf;
        if (m_table) {
            if (Table* target = tf::get_link_target_table_accessor(*m_table, col_ndx))
                tf::mark(*target);
        }
        return true;
    }

    bool add_int_to_column(size_t, int_fast64_t) REALM_NOEXCEPT
    {
        return true; // No-op
    }

    bool optimize_table() REALM_NOEXCEPT
    {
        return true; // No-op
    }

    bool select_descriptor(int levels, const size_t* path)
    {
        m_desc.reset();
        if (m_table) {
            REALM_ASSERT(!m_table->has_shared_type());
            typedef _impl::TableFriend tf;
            Descriptor* desc = tf::get_root_table_desc_accessor(*m_table);
            int i = 0;
            while (desc) {
                if (i >= levels) {
                    m_desc.reset(desc);
                    break;
                }
                typedef _impl::DescriptorFriend df;
                size_t col_ndx = path[i];
                desc = df::get_subdesc_accessor(*desc, col_ndx);
                ++i;
            }
            m_desc_path_begin = path;
            m_desc_path_end = path + levels;
            MarkDirtyUpdater updater;
            tf::update_accessors(*m_table, m_desc_path_begin, m_desc_path_end, updater);
        }
        return true;
    }

    bool insert_column(size_t col_ndx, DataType, StringData, bool nullable)
    {
        static_cast<void>(nullable);
        if (m_table) {
            typedef _impl::TableFriend tf;
            InsertColumnUpdater updater(col_ndx);
            tf::update_accessors(*m_table, m_desc_path_begin, m_desc_path_end, updater);
        }
        typedef _impl::DescriptorFriend df;
        if (m_desc)
            df::adj_insert_column(*m_desc, col_ndx);
        return true;
    }

    bool insert_link_column(size_t col_ndx, DataType, StringData, size_t link_target_table_ndx, size_t)
    {
        if (m_table) {
            typedef _impl::TableFriend tf;
            InsertColumnUpdater updater(col_ndx);
            tf::update_accessors(*m_table, m_desc_path_begin, m_desc_path_end, updater);

            // See comments on link handling in TransactAdvancer::set_link().
            TableRef target = m_group.get_table(link_target_table_ndx); // Throws
            tf::adj_add_column(*target); // Throws
            tf::mark(*target);
        }
        typedef _impl::DescriptorFriend df;
        if (m_desc)
            df::adj_insert_column(*m_desc, col_ndx);
        return true;
    }

    bool erase_column(size_t col_ndx)
    {
        if (m_table) {
            typedef _impl::TableFriend tf;
            EraseColumnUpdater updater(col_ndx);
            tf::update_accessors(*m_table, m_desc_path_begin, m_desc_path_end, updater);
        }
        typedef _impl::DescriptorFriend df;
        if (m_desc)
            df::adj_erase_column(*m_desc, col_ndx);
        return true;
    }

    bool erase_link_column(size_t col_ndx, size_t link_target_table_ndx, size_t backlink_col_ndx)
    {
        if (m_table) {
            typedef _impl::TableFriend tf;

            // For link columns we need to handle the backlink column first in
            // case the target table is the same as the origin table (because
            // the backlink column occurs after regular columns.) Also see
            // comments on link handling in TransactAdvancer::set_link().
            TableRef target = m_group.get_table(link_target_table_ndx); // Throws
            tf::adj_erase_column(*target, backlink_col_ndx); // Throws
            tf::mark(*target);

            EraseColumnUpdater updater(col_ndx);
            tf::update_accessors(*m_table, m_desc_path_begin, m_desc_path_end, updater);
        }
        typedef _impl::DescriptorFriend df;
        if (m_desc)
            df::adj_erase_column(*m_desc, col_ndx);
        return true;
    }

    bool rename_column(size_t, StringData) REALM_NOEXCEPT
    {
        return true; // No-op
    }

    bool add_search_index(size_t) REALM_NOEXCEPT
    {
        return true; // No-op
    }

    bool remove_search_index(size_t) REALM_NOEXCEPT
    {
        return true; // No-op
    }

    bool add_primary_key(size_t) REALM_NOEXCEPT
    {
        return true; // No-op
    }

    bool remove_primary_key() REALM_NOEXCEPT
    {
        return true; // No-op
    }

    bool set_link_type(size_t, LinkType) REALM_NOEXCEPT
    {
        return true; // No-op
    }

    bool select_link_list(size_t col_ndx, size_t) REALM_NOEXCEPT
    {
        // See comments on link handling in TransactAdvancer::set_link().
        typedef _impl::TableFriend tf;
        if (m_table) {
            if (Table* target = tf::get_link_target_table_accessor(*m_table, col_ndx))
                tf::mark(*target);
        }
        return true; // No-op
    }

    bool link_list_set(size_t, size_t) REALM_NOEXCEPT
    {
        return true; // No-op
    }

    bool link_list_insert(size_t, size_t) REALM_NOEXCEPT
    {
        return true; // No-op
    }

    bool link_list_move(size_t, size_t) REALM_NOEXCEPT
    {
        return true; // No-op
    }

    bool link_list_erase(size_t) REALM_NOEXCEPT
    {
        return true; // No-op
    }

    bool link_list_clear() REALM_NOEXCEPT
    {
        return true; // No-op
    }

private:
    Group& m_group;
    TableRef m_table;
    DescriptorRef m_desc;
    const size_t* m_desc_path_begin;
    const size_t* m_desc_path_end;
};

void Group::refresh_dirty_accessors()
{
    m_top.get_alloc().bump_global_version();

    // Refresh all remaining dirty table accessors
    size_t num_tables = m_table_accessors.size();
    for (size_t table_ndx = 0; table_ndx != num_tables; ++table_ndx) {
        if (Table* table = m_table_accessors[table_ndx]) {
            typedef _impl::TableFriend tf;
            tf::set_ndx_in_parent(*table, table_ndx);
            if (tf::is_marked(*table)) {
                tf::refresh_accessor_tree(*table); // Throws
                bool bump_global = false;
                tf::bump_version(*table, bump_global);
            }
        }
    }
}


void Group::advance_transact(ref_type new_top_ref, size_t new_file_size,
                             _impl::NoCopyInputStream& in)
{
    REALM_ASSERT(is_attached());

    // Exception safety: If this function throws, the group accessor and all of
    // its subordinate accessors are left in a state that may not be fully
    // consistent. Only minimal consistency is guaranteed (see
    // AccessorConsistencyLevels). In this case, the application is required to
    // either destroy the Group object, forcing all subordinate accessors to
    // become detached, or take some other equivalent action that involves a
    // call to Group::detach(), such as terminating the transaction in progress.
    // such actions will also lead to the detachment of all subordinate
    // accessors. Until then it is an error, and unsafe if the application
    // attempts to access the group one of its subordinate accessors.
    //
    //
    // The purpose of this function is to refresh all attached accessors after
    // the underlying node structure has undergone arbitrary change, such as
    // when a read transaction has been advanced to a later snapshot of the
    // database.
    //
    // Initially, when this function is invoked, we cannot assume any
    // correspondance between the accessor state and the underlying node
    // structure. We can assume that the hierarchy is in a state of minimal
    // consistency, and that it can be brought to a state of structural
    // correspondace using information in the transaction logs. When structural
    // correspondace is achieved, we can reliably refresh the accessor hierarchy
    // (Table::refresh_accessor_tree()) to bring it back to a fully concsistent
    // state. See AccessorConsistencyLevels.
    //
    // Much of the information in the transaction logs is not used in this
    // process, because the changes have already been applied to the underlying
    // node structure. All we need to do here is to bring the accessors back
    // into a state where they correctly reflect the underlying structure (or
    // detach them if the underlying object has been removed.)
    //
    // The consequences of the changes in the transaction logs can be divided
    // into two types; those that need to be applied to the accessors
    // immediately (Table::adj_insert_column()), and those that can be "lumped
    // together" and deduced during a final accessor refresh operation
    // (Table::refresh_accessor_tree()).
    //
    // Most transaction log instructions have consequences of both types. For
    // example, when an "insert column" instruction is seen, we must immediately
    // shift the positions of all existing columns accessors after the point of
    // insertion. For practical reasons, and for efficiency, we will just insert
    // a null pointer into `Table::m_cols` at this time, and then postpone the
    // creation of the column accessor to the final per-table accessor refresh
    // operation.
    //
    // The final per-table refresh operation visits each table accessor
    // recursively starting from the roots (group-level tables). It relies on
    // the the per-table accessor dirty flags (Table::m_dirty) to prune the
    // traversal to the set of accessors that were touched by the changes in the
    // transaction logs.

    _impl::TransactLogParser parser; // Throws
    TransactAdvancer advancer(*this);
    parser.parse(in, advancer); // Throws

    // Make all dynamically allocated memory (space beyond the attached file) as
    // available free-space.
    reset_free_space_tracking(); // Throws

    // Update memory mapping if database file has grown
    if (new_file_size > m_alloc.get_baseline()) {
        bool addr_changed = m_alloc.remap(new_file_size); // Throws
        // If the file was mapped to a new address, all array accessors must be
        // updated.
        if (addr_changed)
            mark_all_table_accessors();
    }

    m_top.detach(); // Soft detach
    attach(new_top_ref); // Throws
    refresh_dirty_accessors(); // Throws
}

#endif // REALM_ENABLE_REPLICATION


#ifdef REALM_DEBUG

namespace {

class MemUsageVerifier: public Array::MemUsageHandler {
public:
    MemUsageVerifier(ref_type ref_begin, ref_type immutable_ref_end, ref_type mutable_ref_end, ref_type baseline):
        m_ref_begin(ref_begin),
        m_immutable_ref_end(immutable_ref_end),
        m_mutable_ref_end(mutable_ref_end),
        m_baseline(baseline)
    {
    }
    void add_immutable(ref_type ref, size_t size)
    {
        REALM_ASSERT_3(ref % 8, ==, 0); // 8-byte alignment
        REALM_ASSERT_3(size % 8, ==, 0); // 8-byte alignment
        REALM_ASSERT_3(size, >, 0);
        REALM_ASSERT_3(ref, >=, m_ref_begin);
        REALM_ASSERT_3(size, <=, m_immutable_ref_end - ref);
        Chunk chunk;
        chunk.ref  = ref;
        chunk.size = size;
        m_chunks.push_back(chunk);
    }
    void add_mutable(ref_type ref, size_t size)
    {
        REALM_ASSERT_3(ref % 8, ==, 0); // 8-byte alignment
        REALM_ASSERT_3(size % 8, ==, 0); // 8-byte alignment
        REALM_ASSERT_3(size, >, 0);
        REALM_ASSERT_3(ref, >=, m_immutable_ref_end);
        REALM_ASSERT_3(size, <=, m_mutable_ref_end - ref);
        Chunk chunk;
        chunk.ref  = ref;
        chunk.size = size;
        m_chunks.push_back(chunk);
    }
    void add(ref_type ref, size_t size)
    {
        REALM_ASSERT_3(ref % 8, ==, 0); // 8-byte alignment
        REALM_ASSERT_3(size % 8, ==, 0); // 8-byte alignment
        REALM_ASSERT_3(size, >, 0);
        REALM_ASSERT_3(ref, >=, m_ref_begin);
        REALM_ASSERT(size <= (ref < m_baseline ? m_immutable_ref_end : m_mutable_ref_end) - ref);
        Chunk chunk;
        chunk.ref  = ref;
        chunk.size = size;
        m_chunks.push_back(chunk);
    }
    void add(const MemUsageVerifier& verifier)
    {
        m_chunks.insert(m_chunks.end(), verifier.m_chunks.begin(), verifier.m_chunks.end());
    }
    void handle(ref_type ref, size_t allocated, size_t) override
    {
        add(ref, allocated);
    }
    void canonicalize()
    {
        // Sort the chunks in order of increasing ref, then merge adjacent
        // chunks while checking that there is no overlap
        typedef std::vector<Chunk>::iterator iter;
        iter i_1 = m_chunks.begin(), end = m_chunks.end();
        iter i_2 = i_1;
        sort(i_1, end);
        if (i_1 != end) {
            while (++i_2 != end) {
                ref_type prev_ref_end = i_1->ref + i_1->size;
                REALM_ASSERT_3(prev_ref_end, <=, i_2->ref);
                if (i_2->ref == prev_ref_end) {
                    i_1->size += i_2->size; // Merge
                }
                else {
                    *++i_1 = *i_2;
                }
            }
            m_chunks.erase(i_1 + 1, end);
        }
    }
    void clear()
    {
        m_chunks.clear();
    }
    void check_total_coverage()
    {
        REALM_ASSERT_3(m_chunks.size(), ==, 1);
        REALM_ASSERT_3(m_chunks.front().ref, ==, m_ref_begin);
        REALM_ASSERT_3(m_chunks.front().size, ==, m_mutable_ref_end - m_ref_begin);
    }
private:
    struct Chunk {
        ref_type ref;
        size_t size;
        bool operator<(const Chunk& c) const
        {
            return ref < c.ref;
        }
    };
    std::vector<Chunk> m_chunks;
    ref_type m_ref_begin, m_immutable_ref_end, m_mutable_ref_end, m_baseline;
};

} // anonymous namespace

void Group::Verify() const
{
    REALM_ASSERT(is_attached());

    m_alloc.Verify();

    // Verify tables
    {
        size_t n = m_tables.size();
        for (size_t i = 0; i != n; ++i) {
            ConstTableRef table = get_table(i);
            REALM_ASSERT_3(table->get_index_in_group(), ==, i);
            table->Verify();
        }
    }

    size_t logical_file_size = to_size_t(m_top.get(2) / 2);
    size_t ref_begin = sizeof (SlabAlloc::Header);
    ref_type immutable_ref_end = logical_file_size;
    ref_type mutable_ref_end = m_alloc.get_total_size();
    ref_type baseline = m_alloc.get_baseline();

    // Check the concistency of the allocation of used memory
    MemUsageVerifier mem_usage_1(ref_begin, immutable_ref_end, mutable_ref_end, baseline);
    m_top.report_memory_usage(mem_usage_1);
    mem_usage_1.canonicalize();

    // Check concistency of the allocation of the immutable memory that was
    // marked as free before the file was opened.
    MemUsageVerifier mem_usage_2(ref_begin, immutable_ref_end, mutable_ref_end, baseline);
    if (m_free_positions.is_attached()) {
        size_t n = m_free_positions.size();
        REALM_ASSERT_3(n, ==, m_free_lengths.size());
        if (m_free_versions.is_attached())
            REALM_ASSERT_3(n, ==, m_free_versions.size());
        for (size_t i = 0; i != n; ++i) {
            ref_type ref  = to_ref(m_free_positions.get(i));
            size_t size = to_size_t(m_free_lengths.get(i));
            mem_usage_2.add_immutable(ref, size);
        }
        mem_usage_2.canonicalize();
        mem_usage_1.add(mem_usage_2);
        mem_usage_1.canonicalize();
        mem_usage_2.clear();
    }

    // Check the concistency of the allocation of the immutable memory that has
    // been marked as free after the file was opened
    {
        typedef SlabAlloc::chunks::const_iterator iter;
        iter end = m_alloc.m_free_read_only.end();
        for (iter i = m_alloc.m_free_read_only.begin(); i != end; ++i)
            mem_usage_2.add_immutable(i->ref, i->size);
    }
    mem_usage_2.canonicalize();
    mem_usage_1.add(mem_usage_2);
    mem_usage_1.canonicalize();
    mem_usage_2.clear();

    // Check the concistency of the allocation of the mutable memory that has
    // been marked as free
    {
        typedef SlabAlloc::chunks::const_iterator iter;
        iter end = m_alloc.m_free_space.end();
        for (iter i = m_alloc.m_free_space.begin(); i != end; ++i)
            mem_usage_2.add_mutable(i->ref, i->size);
    }
    mem_usage_2.canonicalize();
    mem_usage_1.add(mem_usage_2);
    mem_usage_1.canonicalize();
    mem_usage_2.clear();

    // Due to a current problem with the baseline not reflecting the logical
    // file size, but the physical file size, there is a potential gap of
    // unusable ref-space between the logical file size and the baseline. We
    // need to take that into account here.
    REALM_ASSERT_3(immutable_ref_end, <=, baseline);
    if (immutable_ref_end < baseline) {
        ref_type ref = immutable_ref_end;
        size_t size = baseline - immutable_ref_end;
        mem_usage_1.add_mutable(ref, size);
        mem_usage_1.canonicalize();
    }

    // At this point we have accounted for all memory managed by the slab
    // allocator
    mem_usage_1.check_total_coverage();
}


MemStats Group::stats()
{
    MemStats stats;
    m_top.stats(stats);

    return stats;
}


void Group::print() const
{
    m_alloc.print();
}


void Group::print_free() const
{
    if (!m_free_positions.is_attached()) {
        std::cout << "none\n";
        return;
    }
    bool has_versions = m_free_versions.is_attached();

    size_t n = m_free_positions.size();
    for (size_t i = 0; i != n; ++i) {
        size_t pos  = to_size_t(m_free_positions[i]);
        size_t size = to_size_t(m_free_lengths[i]);
        std::cout << i << ": " << pos << " " << size;

        if (has_versions) {
            size_t version = to_size_t(m_free_versions[i]);
            std::cout << " " << version;
        }
        std::cout << "\n";
    }
    std::cout << "\n";
}


void Group::to_dot(std::ostream& out) const
{
    out << "digraph G {" << std::endl;

    out << "subgraph cluster_group {" << std::endl;
    out << " label = \"Group\";" << std::endl;

    m_top.to_dot(out, "group_top");
    m_table_names.to_dot(out, "table_names");
    m_tables.to_dot(out, "tables");

    // Tables
    for (size_t i = 0; i < m_tables.size(); ++i) {
        ConstTableRef table = get_table(i);
        StringData name = get_table_name(i);
        table->to_dot(out, name);
    }

    out << "}" << std::endl;
    out << "}" << std::endl;
}


void Group::to_dot() const
{
    to_dot(std::cerr);
}


void Group::to_dot(const char* file_path) const
{
    std::ofstream out(file_path);
    to_dot(out);
}

std::pair<ref_type, size_t> Group::get_to_dot_parent(size_t ndx_in_parent) const
{
    return std::make_pair(m_tables.get_ref(), ndx_in_parent);
}


/*
void Group::zero_free_space(size_t file_size, size_t readlock_version)
{
    static_cast<void>(readlock_version); // FIXME: Why is this parameter not used?

    if (!m_is_shared)
        return;

    File::Map<char> map(m_alloc.m_file, File::access_ReadWrite, file_size);

    size_t count = m_free_positions.size();
    for (size_t i = 0; i < count; ++i) {
        size_t v = to_size_t(m_free_versions.get(i)); // todo, remove assizet when 64 bit
        if (v >= m_readlock_version)
            continue;

        size_t pos = to_size_t(m_free_positions.get(i));
        size_t len = to_size_t(m_free_lengths.get(i));

        char* p = map.get_addr() + pos;
        std::fill(p, p+len, 0);
    }
}
*/

#endif // REALM_DEBUG<|MERGE_RESOLUTION|>--- conflicted
+++ resolved
@@ -66,15 +66,10 @@
     bool no_create = mode == mode_ReadWriteNoCreate;
     bool skip_validate = false;
     bool server_sync_mode = false;
-<<<<<<< HEAD
     bool is_session_initiator = false;
     ref_type top_ref = m_alloc.attach_file(file_path, is_shared, read_only, no_create,
                                            skip_validate, encryption_key, server_sync_mode,
                                            is_session_initiator); // Throws
-=======
-    ref_type top_ref = m_alloc.attach_file(file_path, m_is_shared, read_only, no_create,
-                                           skip_validate, encryption_key, server_sync_mode); // Throws
->>>>>>> ddfb0690
 
     // Make all dynamically allocated memory (space beyond the attached file) as
     // available free-space.
