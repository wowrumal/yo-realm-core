--- conflicted
+++ resolved
@@ -57,15 +57,9 @@
 ## Configure, build & test
 
 To get submodule dependencies:
-<<<<<<< HEAD
 
     git submodule update --init --recursive
 
-=======
-    
-    git submodule update --init --recursive
-    
->>>>>>> d513ba6e
 Run the following commands to configure, build and test core:
 
     mkdir build.<buildtype>
@@ -74,8 +68,7 @@
     cmake --build .
     ctest
 
-<<<<<<< HEAD
-Where `buildtype` is either `debug` or `delease`
+Where `buildtype` is either `debug` or `release`
     
 ## Building for Android, iOS, watchOS and tvOS
 
@@ -83,16 +76,6 @@
 to the directory where it's installed.
 
 These targets can be built using the cross_compile.sh command.
-=======
-Where `buildtype` is either `Debug` or `Release`
-    
-## Building for Android, iOS, watchOS and tvOS
-
-Building for Android required the NDK r10e installed and ANDROID_NDK set 
-to the directory where it's installed.
-
-These targets can be built using the cross_compile.sh command. 
->>>>>>> d513ba6e
 'Release' can be replaced with 'Debug' to produce a debug build. :
 
     tools/cross_compile.sh -o android -a armeabi-v7a -t Release -v <X.Y.Z>
@@ -102,11 +85,7 @@
     tools/cross_compile.sh
 
 These commands produce a tarball containing the realm static library
-<<<<<<< HEAD
 and its include files. The string after '-v' just denotes the version part
-=======
-and its include files. The string after '-v' just denotes the version part 
->>>>>>> d513ba6e
 of the name of the tarball produced - it's optional.
 
 ## Testing
@@ -250,11 +229,7 @@
 ## Other tools
 
 The `realm-import` tool lets you load files containing
-<<<<<<< HEAD
 comma-separated values into Realm.
-=======
-comma-separated values into Realm. 
->>>>>>> d513ba6e
 
 The next two are used transparently by the Realm library when `async` transactions are
 enabled. The two `config` programs provide the necessary compiler
