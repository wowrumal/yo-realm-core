--- conflicted
+++ resolved
@@ -153,7 +153,6 @@
         }
     }
 
-<<<<<<< HEAD
     if (config.sync_login_function && !m_sync_session) {
         m_sync_client = get_sync_client();
 
@@ -171,10 +170,7 @@
         config.sync_login_function(config.path);
     }
 
-    auto realm = std::make_shared<Realm>(std::move(config));
-=======
     auto realm = Realm::make_shared_realm(std::move(config));
->>>>>>> 8829e895
     if (!config.read_only() && !m_notifier && config.automatic_change_notifications) {
         try {
             m_notifier = std::make_unique<ExternalCommitHelper>(*this);
