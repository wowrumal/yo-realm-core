/*************************************************************************
 *
 * TIGHTDB CONFIDENTIAL
 * __________________
 *
 *  [2011] - [2012] TightDB Inc
 *  All Rights Reserved.
 *
 * NOTICE:  All information contained herein is, and remains
 * the property of TightDB Incorporated and its suppliers,
 * if any.  The intellectual and technical concepts contained
 * herein are proprietary to TightDB Incorporated
 * and its suppliers and may be covered by U.S. and Foreign Patents,
 * patents in process, and are protected by trade secret or copyright law.
 * Dissemination of this information or reproduction of this material
 * is strictly forbidden unless prior written permission is obtained
 * from TightDB Incorporated.
 *
 **************************************************************************/
#ifndef TIGHTDB_REPLICATION_HPP
#define TIGHTDB_REPLICATION_HPP

#include <algorithm>
#include <limits>
#include <exception>
#include <string>

#include <tightdb/util/assert.hpp>
#include <tightdb/util/tuple.hpp>
#include <tightdb/util/safe_int_ops.hpp>
#include <tightdb/util/unique_ptr.hpp>
#include <tightdb/util/buffer.hpp>
#include <tightdb/util/string_buffer.hpp>
#include <tightdb/util/file.hpp>
#include <tightdb/descriptor.hpp>
#include <tightdb/group.hpp>
#include <tightdb/group_shared.hpp>

#include <iostream>

namespace tightdb {



// FIXME: Be careful about the possibility of one modification functions being called by another where both do transaction logging.

// FIXME: The current table/subtable selection scheme assumes that a TableRef of a subtable is not accessed after any modification of one of its ancestor tables.

// FIXME: Checking on same Table* requires that ~Table checks and nullifies on match. Another option would be to store m_selected_table as a TableRef. Yet another option would be to assign unique identifiers to each Table instance vial Allocator. Yet another option would be to explicitely invalidate subtables recursively when parent is modified.



/// Replication is enabled by passing an instance of an implementation
/// of this class to the SharedGroup constructor.
class Replication {
public:
    // Be sure to keep this type aligned with what is actually used in
    // SharedGroup.
    typedef uint_fast64_t version_type;

    std::string get_database_path();

    class Interrupted; // Exception

    /// Acquire permision to start a new 'write' transaction. This
    /// function must be called by a client before it requests a
    /// 'write' transaction. This ensures that the local shared
    /// database is up-to-date. During the transaction, all
    /// modifications must be posted to this Replication instance as
    /// calls to set_value() and friends. After the completion of the
    /// transaction, the client must call either
    /// commit_write_transact() or rollback_write_transact().
    ///
    /// \throw Interrupted If this call was interrupted by an
    /// asynchronous call to interrupt().
    void begin_write_transact(SharedGroup&);

    /// Commit the accumulated transaction log. The transaction log
    /// may not be committed if any of the functions that submit data
    /// to it, have failed or been interrupted. This operation will
    /// block until the local coordinator reports that the transaction
    /// log has been dealt with in a manner that makes the transaction
    /// persistent. This operation may be interrupted by an
    /// asynchronous call to interrupt().
    ///
    /// \throw Interrupted If this call was interrupted by an
    /// asynchronous call to interrupt().
    ///
    /// FIXME: In general the transaction will be considered complete
    /// even if this operation is interrupted. Is that ok?
    version_type commit_write_transact(SharedGroup&, version_type orig_version);

    /// Called by a client to discard the accumulated transaction
    /// log. This function must be called if a write transaction was
    /// successfully initiated, but one of the functions that submit
    /// data to the transaction log has failed or has been
    /// interrupted. It must also be called after a failed or
    /// interrupted call to commit_write_transact().
    void rollback_write_transact(SharedGroup&) TIGHTDB_NOEXCEPT;

    /// Interrupt any blocking call to a function in this class. This
    /// function may be called asyncronously from any thread, but it
    /// may not be called from a system signal handler.
    ///
    /// Some of the public function members of this class may block,
    /// but only when it it is explicitely stated in the documention
    /// for those functions.
    ///
    /// FIXME: Currently we do not state blocking behaviour for all
    /// the functions that can block.
    ///
    /// After any function has returned with an interruption
    /// indication, the only functions that may safely be called are
    /// rollback_write_transact() and the destructor. If a client,
    /// after having received an interruption indication, calls
    /// rollback_write_transact() and then clear_interrupt(), it may
    /// resume normal operation through this Replication instance.
    void interrupt() TIGHTDB_NOEXCEPT;

    /// May be called by a client to reset this replication instance
    /// after an interrupted transaction. It is not an error to call
    /// this function in a situation where no interruption has
    /// occured.
    void clear_interrupt() TIGHTDB_NOEXCEPT;

    void insert_group_level_table(std::size_t table_ndx, std::size_t num_tables, StringData name);
    void erase_group_level_table(std::size_t table_ndx, std::size_t num_tables);
    void rename_group_level_table(std::size_t table_ndx, StringData new_name);
    void insert_column(const Descriptor&, std::size_t col_ndx, DataType type, StringData name,
                       const Table* link_target_table);
    void erase_column(const Descriptor&, std::size_t col_ndx);
    void rename_column(const Descriptor&, std::size_t col_ndx, StringData name);

    void set_int(const Table*, std::size_t col_ndx, std::size_t ndx, int_fast64_t value);
    void set_bool(const Table*, std::size_t col_ndx, std::size_t ndx, bool value);
    void set_float(const Table*, std::size_t col_ndx, std::size_t ndx, float value);
    void set_double(const Table*, std::size_t col_ndx, std::size_t ndx, double value);
    void set_string(const Table*, std::size_t col_ndx, std::size_t ndx, StringData value);
    void set_binary(const Table*, std::size_t col_ndx, std::size_t ndx, BinaryData value);
    void set_date_time(const Table*, std::size_t col_ndx, std::size_t ndx, DateTime value);
    void set_table(const Table*, std::size_t col_ndx, std::size_t ndx);
    void set_mixed(const Table*, std::size_t col_ndx, std::size_t ndx, const Mixed& value);
    void set_link(const Table*, std::size_t col_ndx, std::size_t ndx, std::size_t value);
    void set_link_list(const LinkView&, const Column& values);

    void insert_int(const Table*, std::size_t col_ndx, std::size_t ndx, int_fast64_t value);
    void insert_bool(const Table*, std::size_t col_ndx, std::size_t ndx, bool value);
    void insert_float(const Table*, std::size_t col_ndx, std::size_t ndx, float value);
    void insert_double(const Table*, std::size_t col_ndx, std::size_t ndx, double value);
    void insert_string(const Table*, std::size_t col_ndx, std::size_t ndx, StringData value);
    void insert_binary(const Table*, std::size_t col_ndx, std::size_t ndx, BinaryData value);
    void insert_date_time(const Table*, std::size_t col_ndx, std::size_t ndx, DateTime value);
    void insert_table(const Table*, std::size_t col_ndx, std::size_t ndx);
    void insert_mixed(const Table*, std::size_t col_ndx, std::size_t ndx, const Mixed& value);
    void insert_link(const Table*, std::size_t col_ndx, std::size_t ndx, std::size_t value);
    void insert_link_list(const Table*, std::size_t col_ndx, std::size_t ndx);

    void row_insert_complete(const Table*);
    void insert_empty_rows(const Table*, std::size_t row_ndx, std::size_t num_rows);
    void erase_row(const Table*, std::size_t row_ndx);
    void move_last_over(const Table*, std::size_t target_row_ndx, std::size_t last_row_ndx);
    void add_int_to_column(const Table*, std::size_t col_ndx, int_fast64_t value);
    void add_search_index(const Table*, std::size_t col_ndx);
    void add_primary_key(const Table*, std::size_t col_ndx);
    void remove_primary_key(const Table*);
    void clear_table(const Table*);
    void optimize_table(const Table*);

    void link_list_set(const LinkView&, std::size_t link_ndx, std::size_t value);
    void link_list_insert(const LinkView&, std::size_t link_ndx, std::size_t value);
    void link_list_move(const LinkView&, std::size_t old_link_ndx, std::size_t new_link_ndx);
    void link_list_erase(const LinkView&, std::size_t link_ndx);
    void link_list_clear(const LinkView&);

    void on_table_destroyed(const Table*) TIGHTDB_NOEXCEPT;
    void on_spec_destroyed(const Spec*) TIGHTDB_NOEXCEPT;
    void on_link_list_destroyed(const LinkView&) TIGHTDB_NOEXCEPT;


    class TransactLogParser;

    class InputStream;

    class BadTransactLog; // Exception

    /// Called by the local coordinator to apply a transaction log
    /// received from another local coordinator.
    ///
    /// \param apply_log If specified, and the library was compiled in
    /// debug mode, then a line describing each individual operation
    /// is writted to the specified stream.
    ///
    /// \throw BadTransactLog If the transaction log could not be
    /// successfully parsed, or ended prematurely.
    static void apply_transact_log(InputStream& transact_log, Group& target,
                                   std::ostream* apply_log = 0);

    virtual ~Replication() TIGHTDB_NOEXCEPT {}

protected:
    // These two delimit a contiguous region of free space in a
    // transaction log buffer following the last written data. It may
    // be empty.
    char* m_transact_log_free_begin;
    char* m_transact_log_free_end;

    Replication();

    virtual std::string do_get_database_path() = 0;

    /// As part of the initiation of a write transaction, this method
    /// is supposed to update `m_transact_log_free_begin` and
    /// `m_transact_log_free_end` such that they refer to a (possibly
    /// empty) chunk of free space.
    virtual void do_begin_write_transact(SharedGroup&) = 0;

    /// The caller guarantees that `m_transact_log_free_begin` marks
    /// the end of payload data in the transaction log.
    virtual version_type do_commit_write_transact(SharedGroup&, version_type orig_version) = 0;

    virtual void do_rollback_write_transact(SharedGroup&) TIGHTDB_NOEXCEPT = 0;

    virtual void do_interrupt() TIGHTDB_NOEXCEPT = 0;

    virtual void do_clear_interrupt() TIGHTDB_NOEXCEPT = 0;

    /// Ensure contiguous free space in the transaction log
    /// buffer. This method must update `m_transact_log_free_begin`
    /// and `m_transact_log_free_end` such that they refer to a chunk
    /// of free space whose size is at least \a n.
    ///
    /// \param n The required amount of contiguous free space. Must be
    /// small (probably not greater than 1024)
    virtual void do_transact_log_reserve(std::size_t n) = 0;

    /// Copy the specified data into the transaction log buffer. This
    /// function should be called only when the specified data does
    /// not fit inside the chunk of free space currently referred to
    /// by `m_transact_log_free_begin` and `m_transact_log_free_end`.
    ///
    /// This method must update `m_transact_log_free_begin` and
    /// `m_transact_log_free_end` such that, upon return, they still
    /// refer to a (possibly empty) chunk of free space.
    virtual void do_transact_log_append(const char* data, std::size_t size) = 0;

    /// Must be called only from do_begin_write_transact(),
    /// do_commit_write_transact(), or do_rollback_write_transact().
    static Group& get_group(SharedGroup&) TIGHTDB_NOEXCEPT;

    // Part of a temporary ugly hack to avoid generating new
    // transaction logs during application of ones that have olready
    // been created elsewhere. See
    // ReplicationImpl::do_begin_write_transact() in
    // tightdb/replication/simplified/provider.cpp for more on this.
    static void set_replication(Group&, Replication*) TIGHTDB_NOEXCEPT;

    /// Must be called only from do_begin_write_transact(),
    /// do_commit_write_transact(), or do_rollback_write_transact().
    static version_type get_current_version(SharedGroup&);

private:
    class TransactLogApplier;

    /// Transaction log instruction encoding
    enum Instruction {
        instr_InsertGroupLevelTable =  1,
        instr_EraseGroupLevelTable  =  2, // Remove columnless table from group
        instr_RenameGroupLevelTable =  3,
        instr_SelectTable           =  4,
        instr_SetInt                =  5,
        instr_SetBool               =  6,
        instr_SetFloat              =  7,
        instr_SetDouble             =  8,
        instr_SetString             =  9,
        instr_SetBinary             = 10,
        instr_SetDateTime           = 11,
        instr_SetTable              = 12,
        instr_SetMixed              = 13,
        instr_SetLink               = 14,
        instr_InsertInt             = 15,
        instr_InsertBool            = 16,
        instr_InsertFloat           = 17,
        instr_InsertDouble          = 18,
        instr_InsertString          = 19,
        instr_InsertBinary          = 20,
        instr_InsertDateTime        = 21,
        instr_InsertTable           = 22,
        instr_InsertMixed           = 23,
        instr_InsertLink            = 24,
        instr_InsertLinkList        = 25,
        instr_RowInsertComplete     = 26,
        instr_InsertEmptyRows       = 27,
        instr_EraseRows             = 28, // Remove (multiple) rows
        instr_AddIntToColumn        = 29, // Add an integer value to all cells in a column
        instr_ClearTable            = 30, // Remove all rows in selected table
        instr_OptimizeTable         = 31,
        instr_SelectDescriptor      = 32, // Select descriptor from currently selected root table
        instr_InsertColumn          = 33, // Insert new column into to selected descriptor
        instr_InsertLinkColumn      = 34, // do, but for a link-type column
        instr_EraseColumn           = 35, // Remove column from selected descriptor
        instr_EraseLinkColumn       = 36, // Remove link-type column from selected descriptor
        instr_RenameColumn          = 37, // Rename column in selected descriptor
        instr_AddSearchIndex        = 38, // Add a search index to a column
        instr_AddPrimaryKey         = 39, // Add a primary key to a table
        instr_RemovePrimaryKey      = 40, // Remove primary key from a table
        instr_SelectLinkList        = 41,
        instr_LinkListSet           = 42, // Assign to link list entry
        instr_LinkListInsert        = 43, // Insert entry into link list
        instr_LinkListMove          = 44, // Move an entry within a link list
        instr_LinkListErase         = 45, // Remove an entry from a link list
        instr_LinkListClear         = 46, // Ramove all entries from a link list
        instr_LinkListSetAll        = 47  // Assign to link list entry
    };

    util::Buffer<std::size_t> m_subtab_path_buf;

    const Table*    m_selected_table;
    const Spec*     m_selected_spec;
    const LinkView* m_selected_link_list;

    /// \param n Must be small (probably not greater than 1024)
    void transact_log_reserve(char** buf, int n);

    /// \param ptr Must be in the rangle [m_transact_log_free_begin, m_transact_log_free_end]
    void transact_log_advance(char* ptr) TIGHTDB_NOEXCEPT;

    void transact_log_append(const char* data, std::size_t size);

    void check_table(const Table*);
    void select_table(const Table*); // Deselects a selected spec and selected link list

    void check_desc(const Descriptor&);
    void select_desc(const Descriptor&);

    void check_link_list(const LinkView&);
    void select_link_list(const LinkView&);

    void string_cmd(Instruction, std::size_t col_ndx, std::size_t ndx,
                    const char* data, std::size_t size);
    void mixed_cmd(Instruction, std::size_t col_ndx, std::size_t ndx, const Mixed& value);

    void mixed_value(const Mixed& value);
    void string_value(const char* data, std::size_t size);

    template<class L> void simple_cmd(Instruction, const util::Tuple<L>& numbers);

    template<class T> inline void append_num(T value);

    template<class> struct EncodeNumber;

    template<class T> static char* encode_int(char* ptr, T value);

    static char* encode_float(char* ptr, float value);
    static char* encode_double(char* ptr, double value);

    // Make sure this is in agreement with the actual integer encoding
    // scheme (see encode_int()).
    static const int max_enc_bytes_per_int = 10;
    static const int max_enc_bytes_per_double = sizeof (double);
    static const int max_enc_bytes_per_num = max_enc_bytes_per_int <
        max_enc_bytes_per_double ? max_enc_bytes_per_double : max_enc_bytes_per_int;

    friend class Group::TransactReverser;
};


class Replication::InputStream {
public:
    /// \return the number of accessible bytes.
    /// A value of zero indicates end-of-input.
    /// For non-zero return value, \a begin and \a end are
    /// updated to reflect the start and limit of a
    /// contiguous memory chunk.
    virtual size_t next_block(const char*& begin, const char*& end) = 0;

    virtual ~InputStream() {}
};


class Replication::Interrupted: public std::exception {
public:
    const char* what() const TIGHTDB_NOEXCEPT_OR_NOTHROW TIGHTDB_OVERRIDE
    {
        return "Interrupted";
    }
};

class Replication::BadTransactLog: public std::exception {
public:
    const char* what() const TIGHTDB_NOEXCEPT_OR_NOTHROW TIGHTDB_OVERRIDE
    {
        return "Bad transaction log";
    }
};


class Replication::TransactLogParser {
public:
    TransactLogParser(InputStream& transact_log);

    ~TransactLogParser() TIGHTDB_NOEXCEPT;

    /// `InstructionHandler` must define the following member
    /// functions:
    ///
    ///     bool insert_group_level_table(std::size_t table_ndx, std::size_t num_tables,
    ///                                   StringData name)
    ///     bool erase_group_level_table(std::size_t table_ndx, std::size_t num_tables)
    ///     bool rename_group_level_table(std::size_t table_ndx, StringData new_name)
    ///     bool select_table(std::size_t group_level_ndx, int levels, const std::size_t* path)
    ///     bool insert_empty_rows(std::size_t row_ndx, std::size_t num_rows, std::size_t tbl_sz, bool unordered)
    ///     bool erase_rows(std::size_t row_ndx, std::size_t num_rows std::size_t tbl_sz, bool unordered)
    ///     bool clear_table()
    ///     bool insert_int(std::size_t col_ndx, std::size_t row_ndx, std::size_t tbl_sz, int_fast64_t)
    ///     bool insert_bool(std::size_t col_ndx, std::size_t row_ndx, std::size_t tbl_sz, bool)
    ///     bool insert_float(std::size_t col_ndx, std::size_t row_ndx, std::size_t tbl_sz, float)
    ///     bool insert_double(std::size_t col_ndx, std::size_t row_ndx, std::size_t tbl_sz, double)
    ///     bool insert_string(std::size_t col_ndx, std::size_t row_ndx, std::size_t tbl_sz, StringData)
    ///     bool insert_binary(std::size_t col_ndx, std::size_t row_ndx, std::size_t tbl_sz, BinaryData)
    ///     bool insert_date_time(std::size_t col_ndx, std::size_t row_ndx, std::size_t tbl_sz, DateTime)
    ///     bool insert_table(std::size_t col_ndx, std::size_t row_ndx, std::size_t tbl_sz)
    ///     bool insert_mixed(std::size_t col_ndx, std::size_t row_ndx, std::size_t tbl_sz, const Mixed&)
    ///     bool insert_link(std::size_t col_ndx, std::size_t row_ndx, std::size_t tbl_sz, std::size_t)
    ///     bool insert_link_list(std::size_t col_ndx, std::size_t row_ndx, std::size_t tbl_sz)
    ///     bool row_insert_complete()
    ///     bool set_int(std::size_t col_ndx, std::std::size_t row_ndx, int_fast64_t)
    ///     bool set_bool(std::size_t col_ndx, std::size_t row_ndx, bool)
    ///     bool set_float(std::size_t col_ndx, std::size_t row_ndx, float)
    ///     bool set_double(std::size_t col_ndx, std::size_t row_ndx, double)
    ///     bool set_string(std::size_t col_ndx, std::size_t row_ndx, StringData)
    ///     bool set_binary(std::size_t col_ndx, std::size_t row_ndx, BinaryData)
    ///     bool set_date_time(std::size_t col_ndx, std::size_t row_ndx, DateTime)
    ///     bool set_table(std::size_t col_ndx, std::size_t row_ndx)
    ///     bool set_mixed(std::size_t col_ndx, std::size_t row_ndx, const Mixed&)
    ///     bool set_link(std::size_t col_ndx, std::size_t row_ndx, std::size_t)
    ///     bool add_int_to_column(std::size_t col_ndx, int_fast64_t value)
    ///     bool optimize_table()
    ///     bool select_descriptor(int levels, const std::size_t* path)
    ///     bool insert_link_column(std::size_t col_ndx, DataType, StringData name,
    ///                             std::size_t link_target_table_ndx, std::size_t backlink_col_ndx)
    ///     bool insert_column(std::size_t col_ndx, DataType, StringData name)
    ///     bool erase_link_column(std::size_t col_ndx, std::size_t link_target_table_ndx,
    ///                            std::size_t backlink_col_ndx)
    ///     bool erase_column(std::size_t col_ndx)
    ///     bool rename_column(std::size_t col_ndx, StringData new_name)
    ///     bool add_search_index(std::size_t col_ndx)
    ///     bool add_primary_key(std::size_t col_ndx)
    ///     bool remove_primary_key()
    ///     bool select_link_list(std::size_t col_ndx, std::size_t row_ndx)
    ///     bool link_list_set(std::size_t link_ndx, std::size_t value)
    ///     bool link_list_insert(std::size_t link_ndx, std::size_t value)
    ///     bool link_list_move(std::size_t old_link_ndx, std::size_t new_link_ndx)
    ///     bool link_list_erase(std::size_t link_ndx)
    ///     bool link_list_clear()
    ///
    /// parse() promises that the path passed by reference to
    /// InstructionHandler::select_descriptor() will remain valid
    /// during subsequent calls to all descriptor modifying functions.
    template<class InstructionHandler> void parse(InstructionHandler&);

private:
    // The input stream is assumed to consist of chunks of memory organised such that
    // every instruction resides in a single chunk only.
    InputStream& m_input;
    // pointer into transaction log, each instruction is parsed from m_input_begin and onwards.
    // Each instruction are assumed to be contiguous in memory.
    const char* m_input_begin;
    // pointer to one past current instruction log chunk. If m_input_begin reaches m_input_end,
    // a call to next_input_buffer will move m_input_begin and m_input_end to a new chunk of
    // memory. Setting m_input_end to 0 disables this check, and is used if it is already known
    // that all of the instructions are in memory.
    const char* m_input_end;
    util::StringBuffer m_string_buffer;
    static const int m_max_levels = 1024;
    util::Buffer<std::size_t> m_path;

    template<class InstructionHandler> bool do_parse(InstructionHandler&);
    template<class InstructionHandler> bool parse_one_inst(InstructionHandler& handler);

    template<class T> T read_int();

    void read_bytes(char* data, std::size_t size);

    float read_float();
    double read_double();

    void read_string(util::StringBuffer&);
    void read_mixed(Mixed*);

    // Advance m_input_begin and m_input_end to reflect the next block of instructions
    // Returns false if no more input was available
    bool next_input_buffer();

    // return true if input was available
    bool read_char(char&); // throws

    bool is_valid_data_type(int type);
};


class TrivialReplication: public Replication {
public:
    ~TrivialReplication() TIGHTDB_NOEXCEPT {}

protected:
    typedef Replication::version_type version_type;

    TrivialReplication(const std::string& database_file);

    virtual void handle_transact_log(const char* data, std::size_t size,
                                     version_type new_version) = 0;

    static void apply_transact_log(const char* data, std::size_t size, SharedGroup& target,
                                   std::ostream* apply_log = 0);
    void prepare_to_write();

private:
    const std::string m_database_file;
    util::Buffer<char> m_transact_log_buffer;

    std::string do_get_database_path() TIGHTDB_OVERRIDE;
    void do_begin_write_transact(SharedGroup&) TIGHTDB_OVERRIDE;
    version_type do_commit_write_transact(SharedGroup&, version_type orig_version) TIGHTDB_OVERRIDE;
    void do_rollback_write_transact(SharedGroup&) TIGHTDB_NOEXCEPT TIGHTDB_OVERRIDE;
    void do_interrupt() TIGHTDB_NOEXCEPT TIGHTDB_OVERRIDE;
    void do_clear_interrupt() TIGHTDB_NOEXCEPT TIGHTDB_OVERRIDE;
    void do_transact_log_reserve(std::size_t n) TIGHTDB_OVERRIDE;
    void do_transact_log_append(const char* data, std::size_t size) TIGHTDB_OVERRIDE;
    void internal_transact_log_reserve(std::size_t);

    std::size_t transact_log_size();

    friend class Group::TransactReverser;
};





// Implementation:

inline std::string Replication::get_database_path()
{
    return do_get_database_path();
}


inline void Replication::begin_write_transact(SharedGroup& sg)
{
    do_begin_write_transact(sg);
    m_selected_table = 0;
    m_selected_spec  = 0;
    m_selected_link_list  = 0;
}

inline Replication::version_type
Replication::commit_write_transact(SharedGroup& sg, version_type orig_version)
{
    return do_commit_write_transact(sg, orig_version);
}

inline void Replication::rollback_write_transact(SharedGroup& sg) TIGHTDB_NOEXCEPT
{
    do_rollback_write_transact(sg);
}

inline void Replication::interrupt() TIGHTDB_NOEXCEPT
{
    do_interrupt();
}

inline void Replication::clear_interrupt() TIGHTDB_NOEXCEPT
{
    do_clear_interrupt();
}


inline void Replication::transact_log_reserve(char** buf, int n)
{
    if (std::size_t(m_transact_log_free_end - m_transact_log_free_begin) < std::size_t(n))
        do_transact_log_reserve(n); // Throws
    *buf = m_transact_log_free_begin;
}


inline void Replication::transact_log_advance(char* ptr) TIGHTDB_NOEXCEPT
{
    TIGHTDB_ASSERT(m_transact_log_free_begin <= ptr);
    TIGHTDB_ASSERT(ptr <= m_transact_log_free_end);
    m_transact_log_free_begin = ptr;
}


inline void Replication::transact_log_append(const char* data, std::size_t size)
{
    if (TIGHTDB_UNLIKELY(std::size_t(m_transact_log_free_end -
                                     m_transact_log_free_begin) < size)) {
        do_transact_log_append(data, size); // Throws
        return;
    }
    m_transact_log_free_begin = std::copy(data, data+size, m_transact_log_free_begin);
}


// The integer encoding is platform independent. Also, it does not
// depend on the type of the specified integer. Integers of any type
// can be encoded as long as the specified buffer is large enough (see
// below). The decoding does not have to use the same type. Decoding
// will fail if, and only if the encoded value falls outside the range
// of the requested destination type.
//
// The encoding uses one or more bytes. It never uses more than 8 bits
// per byte. The last byte in the sequence is the first one that has
// its 8th bit set to zero.
//
// Consider a particular non-negative value V. Let W be the number of
// bits needed to encode V using the trivial binary encoding of
// integers. The total number of bytes produced is then
// ceil((W+1)/7). The first byte holds the 7 least significant bits of
// V. The last byte holds at most 6 bits of V including the most
// significant one. The value of the first bit of the last byte is
// always 2**((N-1)*7) where N is the total number of bytes.
//
// A negative value W is encoded by setting the sign bit to one and
// then encoding the positive result of -(W+1) as described above. The
// advantage of this representation is that it converts small negative
// values to small positive values which require a small number of
// bytes. This would not have been true for 2's complements
// representation, for example. The sign bit is always stored as the
// 7th bit of the last byte.
//
//               value bits    value + sign    max bytes
//     --------------------------------------------------
//     int8_t         7              8              2
//     uint8_t        8              9              2
//     int16_t       15             16              3
//     uint16_t      16             17              3
//     int32_t       31             32              5
//     uint32_t      32             33              5
//     int64_t       63             64             10
//     uint64_t      64             65             10
//
template<class T> inline char* Replication::encode_int(char* ptr, T value)
{
    TIGHTDB_STATIC_ASSERT(std::numeric_limits<T>::is_integer, "Integer required");
    bool negative = false;
    if (util::is_negative(value)) {
        negative = true;
        // The following conversion is guaranteed by C++11 to never
        // overflow (contrast this with "-value" which indeed could
        // overflow). See C99+TC3 section 6.2.6.2 paragraph 2.
        value = -(value + 1);
    }
    // At this point 'value' is always a positive number. Also, small
    // negative numbers have been converted to small positive numbers.
    TIGHTDB_ASSERT(!util::is_negative(value));
    // One sign bit plus number of value bits
    const int num_bits = 1 + std::numeric_limits<T>::digits;
    // Only the first 7 bits are available per byte. Had it not been
    // for the fact that maximum guaranteed bit width of a char is 8,
    // this value could have been increased to 15 (one less than the
    // number of value bits in 'unsigned').
    const int bits_per_byte = 7;
    const int max_bytes = (num_bits + (bits_per_byte-1)) / bits_per_byte;
    TIGHTDB_STATIC_ASSERT(max_bytes <= max_enc_bytes_per_int, "Bad max_enc_bytes_per_int");
    // An explicit constant maximum number of iterations is specified
    // in the hope that it will help the optimizer (to do loop
    // unrolling, for example).
    typedef unsigned char uchar;
    for (int i=0; i<max_bytes; ++i) {
        if (value >> (bits_per_byte-1) == 0)
            break;
        *reinterpret_cast<uchar*>(ptr) =
            uchar((1U<<bits_per_byte) | unsigned(value & ((1U<<bits_per_byte)-1)));
        ++ptr;
        value >>= bits_per_byte;
    }
    *reinterpret_cast<uchar*>(ptr) =
        uchar(negative ? (1U<<(bits_per_byte-1)) | unsigned(value) : value);
    return ++ptr;
}


inline char* Replication::encode_float(char* ptr, float value)
{
    TIGHTDB_STATIC_ASSERT(std::numeric_limits<float>::is_iec559 &&
                          sizeof (float) * std::numeric_limits<unsigned char>::digits == 32,
                          "Unsupported 'float' representation");
    const char* val_ptr = reinterpret_cast<char*>(&value);
    return std::copy(val_ptr, val_ptr + sizeof value, ptr);
}


inline char* Replication::encode_double(char* ptr, double value)
{
    TIGHTDB_STATIC_ASSERT(std::numeric_limits<double>::is_iec559 &&
                          sizeof (double) * std::numeric_limits<unsigned char>::digits == 64,
                          "Unsupported 'double' representation");
    const char* val_ptr = reinterpret_cast<char*>(&value);
    return std::copy(val_ptr, val_ptr + sizeof value, ptr);
}


template<class T> struct Replication::EncodeNumber {
    void operator()(T value, char** ptr)
    {
        *ptr = encode_int(*ptr, value);
    }
};
template<> struct Replication::EncodeNumber<float> {
    void operator()(float  value, char** ptr)
    {
        *ptr = encode_float(*ptr, value);
    }
};
template<> struct Replication::EncodeNumber<double> {
    void operator()(double value, char** ptr)
    {
        *ptr = encode_double(*ptr, value);
    }
};


template<class L>
inline void Replication::simple_cmd(Instruction instr, const util::Tuple<L>& numbers)
{
    char* buf;
    transact_log_reserve(&buf, 1 + util::TypeCount<L>::value*max_enc_bytes_per_num); // Throws
    *buf++ = char(instr);
    util::for_each<EncodeNumber>(numbers, &buf);
    transact_log_advance(buf);
}


template<class T> inline void Replication::append_num(T value)
{
    char* buf;
    transact_log_reserve(&buf, max_enc_bytes_per_num); // Throws
    EncodeNumber<T>()(value, &buf);
    transact_log_advance(buf);
}


inline void Replication::check_table(const Table* table)
{
    if (table != m_selected_table)
        select_table(table); // Throws
}


inline void Replication::check_desc(const Descriptor& desc)
{
    typedef _impl::DescriptorFriend df;
    if (&df::get_spec(desc) != m_selected_spec)
        select_desc(desc); // Throws
}


inline void Replication::check_link_list(const LinkView& list)
{
    if (&list != m_selected_link_list)
        select_link_list(list); // Throws
}


inline void Replication::string_cmd(Instruction instr, std::size_t col_ndx,
                                    std::size_t ndx, const char* data, std::size_t size)
{
    simple_cmd(instr, util::tuple(col_ndx, ndx)); // Throws
    string_value(data, size); // Throws
}

inline void Replication::string_value(const char* data, std::size_t size)
{
    char* buf;
    transact_log_reserve(&buf, max_enc_bytes_per_num);
    buf = encode_int(buf, size);
    transact_log_advance(buf);
    transact_log_append(data, size); // Throws   
}

inline void Replication::mixed_cmd(Instruction instr, std::size_t col_ndx,
                                   std::size_t ndx, const Mixed& value)
{
    simple_cmd(instr, util::tuple(col_ndx, ndx));
    mixed_value(value);
}

inline void Replication::mixed_value(const Mixed& value)
{
    DataType type = value.get_type();
    char* buf;
    transact_log_reserve(&buf, 1 + 2*max_enc_bytes_per_num); // Throws
    buf = encode_int(buf, int(type));
    switch (type) {
        case type_Int:
            buf = encode_int(buf, value.get_int());
            transact_log_advance(buf);
            return;
        case type_Bool:
            buf = encode_int(buf, int(value.get_bool()));
            transact_log_advance(buf);
            return;
        case type_Float:
            buf = encode_float(buf, value.get_float());
            transact_log_advance(buf);
            return;
        case type_Double:
            buf = encode_double(buf, value.get_double());
            transact_log_advance(buf);
            return;
        case type_DateTime:
            buf = encode_int(buf, value.get_datetime().get_datetime());
            transact_log_advance(buf);
            return;
        case type_String: {
            StringData data = value.get_string();
            buf = encode_int(buf, data.size());
            transact_log_advance(buf);
            transact_log_append(data.data(), data.size()); // Throws
            return;
        }
        case type_Binary: {
            BinaryData data = value.get_binary();
            buf = encode_int(buf, data.size());
            transact_log_advance(buf);
            transact_log_append(data.data(), data.size()); // Throws
            return;
        }
        case type_Table:
            transact_log_advance(buf);
            return;
        case type_Mixed:
            break;
        case type_Link:
        case type_LinkList:
            // FIXME: Need to handle new link types here
            TIGHTDB_ASSERT(false);
            break;
    }
    TIGHTDB_ASSERT(false);
}


inline void Replication::insert_group_level_table(std::size_t table_ndx, std::size_t num_tables,
                                                  StringData name)
{
    simple_cmd(instr_InsertGroupLevelTable, util::tuple(table_ndx, num_tables,
                                                        name.size())); // Throws
    transact_log_append(name.data(), name.size()); // Throws
}

inline void Replication::erase_group_level_table(std::size_t table_ndx, std::size_t num_tables)
{
    simple_cmd(instr_EraseGroupLevelTable, util::tuple(table_ndx, num_tables)); // Throws
}

inline void Replication::rename_group_level_table(std::size_t table_ndx, StringData new_name)
{
    simple_cmd(instr_RenameGroupLevelTable, util::tuple(table_ndx, new_name.size())); // Throws
    transact_log_append(new_name.data(), new_name.size()); // Throws
}


inline void Replication::insert_column(const Descriptor& desc, std::size_t col_ndx, DataType type,
                                       StringData name, const Table* link_target_table)
{
    check_desc(desc); // Throws
    typedef _impl::TableFriend tf;
    TIGHTDB_ASSERT(tf::is_link_type(ColumnType(type)) == (link_target_table != 0));
    if (link_target_table) {
        simple_cmd(instr_InsertLinkColumn, util::tuple(col_ndx, int(type), name.size())); // Throws
        transact_log_append(name.data(), name.size()); // Throws
        typedef _impl::DescriptorFriend df;
        std::size_t target_table_ndx = link_target_table->get_index_in_group();
        append_num(target_table_ndx); // Throws
        const Table& origin_table = df::get_root_table(desc);
        TIGHTDB_ASSERT(origin_table.is_group_level());
        const Spec& target_spec = tf::get_spec(*link_target_table);
        std::size_t origin_table_ndx = origin_table.get_index_in_group();
        std::size_t backlink_col_ndx = target_spec.find_backlink_column(origin_table_ndx, col_ndx);
        append_num(backlink_col_ndx);
    }
    else {
        simple_cmd(instr_InsertColumn, util::tuple(col_ndx, int(type), name.size())); // Throws
        transact_log_append(name.data(), name.size()); // Throws
    }
}

inline void Replication::erase_column(const Descriptor& desc, std::size_t col_ndx)
{
    check_desc(desc); // Throws

    DataType type = desc.get_column_type(col_ndx);
    typedef _impl::TableFriend tf;
    if (!tf::is_link_type(ColumnType(type))) {
        simple_cmd(instr_EraseColumn, util::tuple(col_ndx)); // Throws
    }
    else { // it's a link column:

        TIGHTDB_ASSERT(desc.is_root());
        typedef _impl::DescriptorFriend df;
        const Table& origin_table = df::get_root_table(desc);
        TIGHTDB_ASSERT(origin_table.is_group_level());
        const Table& target_table = *tf::get_link_target_table_accessor(origin_table, col_ndx);
        std::size_t target_table_ndx = target_table.get_index_in_group();
        const Spec& target_spec = tf::get_spec(target_table);
        std::size_t origin_table_ndx = origin_table.get_index_in_group();
        std::size_t backlink_col_ndx = target_spec.find_backlink_column(origin_table_ndx, col_ndx);
        simple_cmd(instr_EraseLinkColumn, util::tuple(col_ndx, target_table_ndx,
                                                      backlink_col_ndx)); // Throws
    }
    return;
}

inline void Replication::rename_column(const Descriptor& desc, std::size_t col_ndx,
                                       StringData name)
{
    check_desc(desc); // Throws
    simple_cmd(instr_RenameColumn, util::tuple(col_ndx, name.size())); // Throws
    transact_log_append(name.data(), name.size()); // Throws
}


inline void Replication::set_int(const Table* t, std::size_t col_ndx,
                                 std::size_t ndx, int_fast64_t value)
{
    check_table(t); // Throws
    simple_cmd(instr_SetInt, util::tuple(col_ndx, ndx, value)); // Throws
}

inline void Replication::set_bool(const Table* t, std::size_t col_ndx,
                                  std::size_t ndx, bool value)
{
    check_table(t); // Throws
    simple_cmd(instr_SetBool, util::tuple(col_ndx, ndx, value)); // Throws
}

inline void Replication::set_float(const Table* t, std::size_t col_ndx,
                                   std::size_t ndx, float value)
{
    check_table(t); // Throws
    simple_cmd(instr_SetFloat, util::tuple(col_ndx, ndx, value)); // Throws
}

inline void Replication::set_double(const Table* t, std::size_t col_ndx,
                                    std::size_t ndx, double value)
{
    check_table(t); // Throws
    simple_cmd(instr_SetDouble, util::tuple(col_ndx, ndx, value)); // Throws
}

inline void Replication::set_string(const Table* t, std::size_t col_ndx,
                                    std::size_t ndx, StringData value)
{
    check_table(t); // Throws
    string_cmd(instr_SetString, col_ndx, ndx, value.data(), value.size()); // Throws
}

inline void Replication::set_binary(const Table* t, std::size_t col_ndx,
                                    std::size_t ndx, BinaryData value)
{
    check_table(t); // Throws
    string_cmd(instr_SetBinary, col_ndx, ndx, value.data(), value.size()); // Throws
}

inline void Replication::set_date_time(const Table* t, std::size_t col_ndx,
                                       std::size_t ndx, DateTime value)
{
    check_table(t); // Throws
    simple_cmd(instr_SetDateTime, util::tuple(col_ndx, ndx, value.get_datetime())); // Throws
}

inline void Replication::set_table(const Table* t, std::size_t col_ndx,
                                   std::size_t ndx)
{
    check_table(t); // Throws
    simple_cmd(instr_SetTable, util::tuple(col_ndx, ndx)); // Throws
}

inline void Replication::set_mixed(const Table* t, std::size_t col_ndx,
                                   std::size_t ndx, const Mixed& value)
{
    check_table(t); // Throws
    mixed_cmd(instr_SetMixed, col_ndx, ndx, value); // Throws
}

inline void Replication::set_link(const Table* t, std::size_t col_ndx,
                                  std::size_t ndx, std::size_t value)
{
    check_table(t); // Throws
    simple_cmd(instr_SetLink, util::tuple(col_ndx, ndx, value)); // Throws
}


inline void Replication::insert_int(const Table* t, std::size_t col_ndx,
                                    std::size_t ndx, int_fast64_t value)
{
    check_table(t); // Throws
    simple_cmd(instr_InsertInt, util::tuple(col_ndx, ndx, t->size(), value)); // Throws
}

inline void Replication::insert_bool(const Table* t, std::size_t col_ndx,
                                     std::size_t ndx, bool value)
{
    check_table(t); // Throws
    simple_cmd(instr_InsertBool, util::tuple(col_ndx, ndx, t->size(), value)); // Throws
}

inline void Replication::insert_float(const Table* t, std::size_t col_ndx,
                                      std::size_t ndx, float value)
{
    check_table(t); // Throws
    simple_cmd(instr_InsertFloat, util::tuple(col_ndx, ndx, t->size(), value)); // Throws
}

inline void Replication::insert_double(const Table* t, std::size_t col_ndx,
                                       std::size_t ndx, double value)
{
    check_table(t); // Throws
    simple_cmd(instr_InsertDouble, util::tuple(col_ndx, ndx, t->size(), value)); // Throws
}

inline void Replication::insert_string(const Table* t, std::size_t col_ndx,
                                       std::size_t ndx, StringData value)
{
    check_table(t); // Throws
    simple_cmd(instr_InsertString, util::tuple(col_ndx, ndx, t->size()));
    string_value(value.data(), value.size());
}

inline void Replication::insert_binary(const Table* t, std::size_t col_ndx,
                                       std::size_t ndx, BinaryData value)
{
    check_table(t); // Throws
    simple_cmd(instr_InsertBinary, util::tuple(col_ndx, ndx, t->size()));
    string_value(value.data(), value.size());
}

inline void Replication::insert_date_time(const Table* t, std::size_t col_ndx,
                                          std::size_t ndx, DateTime value)
{
    check_table(t); // Throws
    simple_cmd(instr_InsertDateTime, util::tuple(col_ndx, ndx, t->size(), value.get_datetime())); // Throws
}

inline void Replication::insert_table(const Table* t, std::size_t col_ndx,
                                      std::size_t ndx)
{
    check_table(t); // Throws
    simple_cmd(instr_InsertTable, util::tuple(col_ndx, ndx, t->size())); // Throws
}

inline void Replication::insert_mixed(const Table* t, std::size_t col_ndx,
                                      std::size_t ndx, const Mixed& value)
{
    check_table(t); // Throws
    simple_cmd(instr_InsertMixed, util::tuple(col_ndx, ndx, t->size()));
    mixed_value(value); // Throws
}

inline void Replication::insert_link(const Table* t, std::size_t col_ndx,
                                     std::size_t ndx, std::size_t value)
{
    check_table(t); // Throws
    simple_cmd(instr_InsertLink, util::tuple(col_ndx, ndx, t->size(), value)); // Throws
}

inline void Replication::insert_link_list(const Table* t, std::size_t col_ndx, std::size_t ndx)
{
    check_table(t); // Throws
    simple_cmd(instr_InsertLinkList, util::tuple(col_ndx, ndx, t->size())); // Throws
}


inline void Replication::row_insert_complete(const Table* t)
{
    check_table(t); // Throws
    simple_cmd(instr_RowInsertComplete, util::tuple()); // Throws
}


inline void Replication::insert_empty_rows(const Table* t, std::size_t row_ndx,
                                           std::size_t num_rows)
{
    check_table(t); // Throws
    simple_cmd(instr_InsertEmptyRows, util::tuple(row_ndx, num_rows, t->size(), false)); // Throws
}


inline void Replication::erase_row(const Table* t, std::size_t row_ndx)
{
    check_table(t); // Throws
    std::size_t num_rows = 1; // FIXME: might want to make this parameter externally visible?
    simple_cmd(instr_EraseRows, util::tuple(row_ndx, num_rows, t->size(), false)); // Throws
}

inline void Replication::move_last_over(const Table* t, std::size_t target_row_ndx, std::size_t last_row_ndx)
{
    check_table(t); // Throws
    static_cast<void>(last_row_ndx);
    TIGHTDB_ASSERT(t->size() == last_row_ndx);
    simple_cmd(instr_EraseRows, util::tuple(target_row_ndx, 1, t->size(), true)); // Throws    
}

inline void Replication::add_int_to_column(const Table* t, std::size_t col_ndx, int_fast64_t value)
{
    check_table(t); // Throws
    simple_cmd(instr_AddIntToColumn, util::tuple(col_ndx, value)); // Throws
}


inline void Replication::add_search_index(const Table* t, std::size_t col_ndx)
{
    check_table(t); // Throws
    simple_cmd(instr_AddSearchIndex, util::tuple(col_ndx)); // Throws
}


inline void Replication::add_primary_key(const Table* t, std::size_t col_ndx)
{
    check_table(t); // Throws
    simple_cmd(instr_AddPrimaryKey, util::tuple(col_ndx)); // Throws
}


inline void Replication::remove_primary_key(const Table* t)
{
    check_table(t); // Throws
    simple_cmd(instr_RemovePrimaryKey, util::tuple()); // Throws
}


inline void Replication::clear_table(const Table* t)
{
    check_table(t); // Throws
    simple_cmd(instr_ClearTable, util::tuple()); // Throws
}


inline void Replication::optimize_table(const Table* t)
{
    check_table(t); // Throws
    simple_cmd(instr_OptimizeTable, util::tuple()); // Throws
}


inline void Replication::link_list_set(const LinkView& list, std::size_t link_ndx, std::size_t value)
{
    check_link_list(list); // Throws
    simple_cmd(instr_LinkListSet, util::tuple(link_ndx, value)); // Throws
}

inline void Replication::set_link_list(const LinkView& list, const Column& values)
{
    check_link_list(list); // Throws
    simple_cmd(instr_LinkListSetAll, util::tuple(values.size())); // Throws
    for (size_t i = 0; i < values.size(); i++)
        append_num(values.get(i));
}

inline void Replication::link_list_insert(const LinkView& list, std::size_t link_ndx,
                                          std::size_t value)
{
    check_link_list(list); // Throws
    simple_cmd(instr_LinkListInsert, util::tuple(link_ndx, value)); // Throws
}


inline void Replication::link_list_move(const LinkView& list, std::size_t old_link_ndx,
                                        std::size_t new_link_ndx)
{
    check_link_list(list); // Throws
    simple_cmd(instr_LinkListMove, util::tuple(old_link_ndx, new_link_ndx)); // Throws
}


inline void Replication::link_list_erase(const LinkView& list, std::size_t link_ndx)
{
    check_link_list(list); // Throws
    simple_cmd(instr_LinkListErase, util::tuple(link_ndx)); // Throws
}


inline void Replication::link_list_clear(const LinkView& list)
{
    check_link_list(list); // Throws
    simple_cmd(instr_LinkListClear, util::tuple()); // Throws
}


inline void Replication::on_table_destroyed(const Table* t) TIGHTDB_NOEXCEPT
{
    if (m_selected_table == t)
        m_selected_table = 0;
}


inline void Replication::on_spec_destroyed(const Spec* s) TIGHTDB_NOEXCEPT
{
    if (m_selected_spec == s)
        m_selected_spec = 0;
}


inline void Replication::on_link_list_destroyed(const LinkView& list) TIGHTDB_NOEXCEPT
{
    if (m_selected_link_list == &list)
        m_selected_link_list = 0;
}


inline Replication::TransactLogParser::TransactLogParser(Replication::InputStream& transact_log):
    m_input(transact_log)
{
}


inline Replication::TransactLogParser::~TransactLogParser() TIGHTDB_NOEXCEPT
{
}


template<class InstructionHandler>
void Replication::TransactLogParser::parse(InstructionHandler& handler)
{
    if (!do_parse(handler))
        throw BadTransactLog();
}

template<class InstructionHandler>
bool Replication::TransactLogParser::do_parse(InstructionHandler& handler)
{
    next_input_buffer();
    while (m_input_begin != m_input_end || next_input_buffer()) {

        char instr;
        if (!read_char(instr))
            return false;

        // std::cout << "parsing " << (int) instr << " @ " << std::hex << (long) m_input_begin << std::endl;
        switch (Instruction(instr)) {
            case instr_SetInt: {
                std::size_t col_ndx = read_int<std::size_t>(); // Throws
                std::size_t row_ndx = read_int<std::size_t>(); // Throws
                // FIXME: Don't depend on the existence of int64_t,
                // but don't allow values to use more than 64 bits
                // either.
                int_fast64_t value = read_int<int64_t>(); // Throws
                if (!handler.set_int(col_ndx, row_ndx, value)) // Throws
                    return false;
                continue;
            }
            case instr_SetBool: {
                std::size_t col_ndx = read_int<std::size_t>(); // Throws
                std::size_t row_ndx = read_int<std::size_t>(); // Throws
                bool value = read_int<bool>(); // Throws
                if (!handler.set_bool(col_ndx, row_ndx, value)) // Throws
                    return false;
                continue;
            }
            case instr_SetFloat: {
                std::size_t col_ndx = read_int<std::size_t>(); // Throws
                std::size_t row_ndx = read_int<std::size_t>(); // Throws
                float value = read_float(); // Throws
                if (!handler.set_float(col_ndx, row_ndx, value)) // Throws
                    return false;
                continue;
            }
            case instr_SetDouble: {
                std::size_t col_ndx = read_int<std::size_t>(); // Throws
                std::size_t row_ndx = read_int<std::size_t>(); // Throws
                double value = read_double(); // Throws
                if (!handler.set_double(col_ndx, row_ndx, value)) // Throws
                    return false;
                continue;
            }
            case instr_SetString: {
                std::size_t col_ndx = read_int<std::size_t>(); // Throws
                std::size_t row_ndx = read_int<std::size_t>(); // Throws
                read_string(m_string_buffer); // Throws
                StringData value(m_string_buffer.data(), m_string_buffer.size());
                if (!handler.set_string(col_ndx, row_ndx, value)) // Throws
                    return false;
                continue;
            }
            case instr_SetBinary: {
                std::size_t col_ndx = read_int<std::size_t>(); // Throws
                std::size_t row_ndx = read_int<std::size_t>(); // Throws
                read_string(m_string_buffer); // Throws
                BinaryData value(m_string_buffer.data(), m_string_buffer.size());
                if (!handler.set_binary(col_ndx, row_ndx, value)) // Throws
                    return false;
                continue;
            }
            case instr_SetDateTime: {
                std::size_t col_ndx = read_int<std::size_t>(); // Throws
                std::size_t row_ndx = read_int<std::size_t>(); // Throws
                std::time_t value = read_int<std::time_t>(); // Throws
                if (!handler.set_date_time(col_ndx, row_ndx, value)) // Throws
                    return false;
                continue;
            }
            case instr_SetTable: {
                std::size_t col_ndx = read_int<std::size_t>(); // Throws
                std::size_t row_ndx = read_int<std::size_t>(); // Throws
                if (!handler.set_table(col_ndx, row_ndx)) // Throws
                    return false;
                continue;
            }
            case instr_SetMixed: {
                std::size_t col_ndx = read_int<std::size_t>(); // Throws
                std::size_t row_ndx = read_int<std::size_t>(); // Throws
                Mixed value;
                read_mixed(&value); // Throws
                if (!handler.set_mixed(col_ndx, row_ndx, value)) // Throws
                    return false;
                continue;
            }
            case instr_SetLink: {
                std::size_t col_ndx = read_int<std::size_t>(); // Throws
                std::size_t row_ndx = read_int<std::size_t>(); // Throws
                std::size_t value = read_int<std::size_t>(); // Throws
                if (!handler.set_link(col_ndx, row_ndx, value)) // Throws
                    return false;
                continue;
            }
            case instr_InsertInt: {
                std::size_t col_ndx = read_int<std::size_t>(); // Throws
                std::size_t row_ndx = read_int<std::size_t>(); // Throws
                std::size_t tbl_sz = read_int<std::size_t>(); // Throws
                // FIXME: Don't depend on the existence of int64_t,
                // but don't allow values to use more than 64 bits
                // either.
                int_fast64_t value = read_int<int64_t>(); // Throws
                if (!handler.insert_int(col_ndx, row_ndx, tbl_sz, value)) // Throws
                    return false;
                continue;
            }
            case instr_InsertBool: {
                std::size_t col_ndx = read_int<std::size_t>(); // Throws
                std::size_t row_ndx = read_int<std::size_t>(); // Throws
                std::size_t tbl_sz = read_int<std::size_t>(); // Throws
                bool value = read_int<bool>(); // Throws
                if (!handler.insert_bool(col_ndx, row_ndx, tbl_sz, value)) // Throws
                    return false;
                continue;
            }
            case instr_InsertFloat: {
                std::size_t col_ndx = read_int<std::size_t>(); // Throws
                std::size_t row_ndx = read_int<std::size_t>(); // Throws
                std::size_t tbl_sz = read_int<std::size_t>(); // Throws
                float value = read_float(); // Throws
                if (!handler.insert_float(col_ndx, row_ndx, tbl_sz, value)) // Throws
                    return false;
                continue;
            }
            case instr_InsertDouble: {
                std::size_t col_ndx = read_int<std::size_t>(); // Throws
                std::size_t row_ndx = read_int<std::size_t>(); // Throws
                std::size_t tbl_sz = read_int<std::size_t>(); // Throws
                double value = read_double(); // Throws
                if (!handler.insert_double(col_ndx, row_ndx, tbl_sz, value)) // Throws
                    return false;
                continue;
            }
            case instr_InsertString: {
                std::size_t col_ndx = read_int<std::size_t>(); // Throws
                std::size_t row_ndx = read_int<std::size_t>(); // Throws
                std::size_t tbl_sz = read_int<std::size_t>(); // Throws
                read_string(m_string_buffer); // Throws
                StringData value(m_string_buffer.data(), m_string_buffer.size());
                if (!handler.insert_string(col_ndx, row_ndx, tbl_sz, value)) // Throws
                    return false;
                continue;
            }
            case instr_InsertBinary: {
                std::size_t col_ndx = read_int<std::size_t>(); // Throws
                std::size_t row_ndx = read_int<std::size_t>(); // Throws
                std::size_t tbl_sz = read_int<std::size_t>(); // Throws
                read_string(m_string_buffer); // Throws
                BinaryData value(m_string_buffer.data(), m_string_buffer.size());
                if (!handler.insert_binary(col_ndx, row_ndx, tbl_sz, value)) // Throws
                    return false;
                continue;
            }
            case instr_InsertDateTime: {
                std::size_t col_ndx = read_int<std::size_t>(); // Throws
                std::size_t row_ndx = read_int<std::size_t>(); // Throws
                std::size_t tbl_sz = read_int<std::size_t>(); // Throws
                std::time_t value = read_int<std::time_t>(); // Throws
                if (!handler.insert_date_time(col_ndx, row_ndx, tbl_sz, value)) // Throws
                    return false;
                continue;
            }
            case instr_InsertTable: {
                std::size_t col_ndx = read_int<std::size_t>(); // Throws
                std::size_t row_ndx = read_int<std::size_t>(); // Throws
                std::size_t tbl_sz = read_int<std::size_t>(); // Throws
                if (!handler.insert_table(col_ndx, row_ndx, tbl_sz)) // Throws
                    return false;
                continue;
            }
            case instr_InsertMixed: {
                std::size_t col_ndx = read_int<std::size_t>(); // Throws
                std::size_t row_ndx = read_int<std::size_t>(); // Throws
                std::size_t tbl_sz = read_int<std::size_t>(); // Throws
                Mixed value;
                read_mixed(&value); // Throws
                if (!handler.insert_mixed(col_ndx, row_ndx, tbl_sz, value)) // Throws
                    return false;
                continue;
            }
            case instr_InsertLink: {
                std::size_t col_ndx = read_int<std::size_t>(); // Throws
                std::size_t row_ndx = read_int<std::size_t>(); // Throws
                std::size_t tbl_sz = read_int<std::size_t>(); // Throws
                std::size_t value = read_int<std::size_t>(); // Throws
                if (!handler.insert_link(col_ndx, row_ndx, tbl_sz, value)) // Throws
                    return false;
                continue;
            }
            case instr_InsertLinkList: {
                std::size_t col_ndx = read_int<std::size_t>(); // Throws
                std::size_t row_ndx = read_int<std::size_t>(); // Throws
                std::size_t tbl_sz = read_int<std::size_t>(); // Throws
                if (!handler.insert_link_list(col_ndx, row_ndx, tbl_sz)) // Throws
                    return false;
                continue;
            }
            case instr_RowInsertComplete: {
                if (!handler.row_insert_complete()) // Throws
                    return false;
                continue;
            }
            case instr_InsertEmptyRows: {
                std::size_t row_ndx = read_int<std::size_t>(); // Throws
                std::size_t num_rows = read_int<std::size_t>(); // Throws
                std::size_t tbl_sz = read_int<std::size_t>(); // Throws
                bool unordered = read_int<bool>(); // Throws
                if (!handler.insert_empty_rows(row_ndx, num_rows, tbl_sz, unordered)) // Throws
                    return false;
                continue;
            }
            case instr_EraseRows: {
                std::size_t row_ndx = read_int<std::size_t>(); // Throws
                std::size_t num_rows = read_int<std::size_t>(); // Throws
                std::size_t tbl_sz = read_int<std::size_t>(); // Throws
                bool unordered = read_int<bool>(); // Throws
                if (!handler.erase_rows(row_ndx, num_rows, tbl_sz, unordered)) // Throws
                    return false;
                continue;
            }
            case instr_AddIntToColumn: {
                std::size_t col_ndx = read_int<std::size_t>(); // Throws
                // FIXME: Don't depend on the existence of int64_t,
                // but don't allow values to use more than 64 bits
                // either.
                int_fast64_t value = read_int<int64_t>(); // Throws
                if (!handler.add_int_to_column(col_ndx, value)) // Throws
                    return false;
                continue;
            }
            case instr_SelectTable: {
                int levels = read_int<int>(); // Throws
                if (levels < 0 || levels > m_max_levels)
                    return false;
                m_path.reserve(0, 2*levels); // Throws
                std::size_t* path = m_path.data();
                std::size_t group_level_ndx = read_int<std::size_t>(); // Throws
                for (int i = 0; i != levels; ++i) {
                    std::size_t col_ndx = read_int<std::size_t>(); // Throws
                    std::size_t row_ndx = read_int<std::size_t>(); // Throws
                    path[2*i + 0] = col_ndx;
                    path[2*i + 1] = row_ndx;
                }
                if (!handler.select_table(group_level_ndx, levels, path)) // Throws
                    return false;
                continue;
            }
            case instr_ClearTable: {
                if (!handler.clear_table()) // Throws
                    return false;
                continue;
            }
            case instr_LinkListSet: {
                std::size_t link_ndx = read_int<std::size_t>(); // Throws
                std::size_t value = read_int<std::size_t>(); // Throws
                if (!handler.link_list_set(link_ndx, value)) // Throws
                    return false;
                continue;
            }
<<<<<<< HEAD
            case instr_LinkListSetAll: {     
                // todo, log that it's a SetAll we're doing 
=======
            case instr_LinkListSetAll: {
                // todo, log that it's a SetAll we're doing
>>>>>>> 1f33da1d
                std::size_t size = read_int<std::size_t>(); // Throws
                for (std::size_t i = 0; i < size; i++) {
                    std::size_t link = read_int<std::size_t>(); // Throws
                    if (!handler.link_list_set(i, link)) // Throws
                        return false;
                }
                continue;
            }
            case instr_LinkListInsert: {
                std::size_t link_ndx = read_int<std::size_t>(); // Throws
                std::size_t value = read_int<std::size_t>(); // Throws
                if (!handler.link_list_insert(link_ndx, value)) // Throws
                    return false;
                continue;
            }
            case instr_LinkListMove: {
                std::size_t old_link_ndx = read_int<std::size_t>(); // Throws
                std::size_t new_link_ndx = read_int<std::size_t>(); // Throws
                if (!handler.link_list_move(old_link_ndx, new_link_ndx)) // Throws
                    return false;
                continue;
            }
            case instr_LinkListErase: {
                std::size_t link_ndx = read_int<std::size_t>(); // Throws
                if (!handler.link_list_erase(link_ndx)) // Throws
                    return false;
                continue;
            }
            case instr_LinkListClear: {
                if (!handler.link_list_clear()) // Throws
                    return false;
                continue;
            }
            case instr_SelectLinkList: {
                std::size_t col_ndx = read_int<std::size_t>(); // Throws
                std::size_t row_ndx = read_int<std::size_t>(); // Throws
                if (!handler.select_link_list(col_ndx, row_ndx)) // Throws
                    return false;
                continue;
            }
            case instr_AddSearchIndex: {
                std::size_t col_ndx = read_int<std::size_t>(); // Throws
                if (!handler.add_search_index(col_ndx)) // Throws
                    return false;
                continue;
            }
            case instr_AddPrimaryKey: {
                std::size_t col_ndx = read_int<std::size_t>(); // Throws
                if (!handler.add_primary_key(col_ndx)) // Throws
                    return false;
                continue;
            }
            case instr_RemovePrimaryKey: {
                if (!handler.remove_primary_key()) // Throws
                    return false;
                continue;
            }
            case instr_InsertColumn: {
                std::size_t col_ndx = read_int<std::size_t>(); // Throws
                int type = read_int<int>(); // Throws
                if (!is_valid_data_type(type))
                    return false;
                read_string(m_string_buffer); // Throws
                StringData name(m_string_buffer.data(), m_string_buffer.size());
                if (!handler.insert_column(col_ndx, DataType(type), name)) // Throws
                    return false;
                continue;
            }
            case instr_InsertLinkColumn: {
                std::size_t col_ndx = read_int<std::size_t>(); // Throws
                int type = read_int<int>(); // Throws
                if (!is_valid_data_type(type))
                    return false;
                read_string(m_string_buffer); // Throws
                StringData name(m_string_buffer.data(), m_string_buffer.size());
                std::size_t link_target_table_ndx = read_int<std::size_t>(); // Throws
                std::size_t backlink_col_ndx = read_int<std::size_t>(); // Throws
                if (!handler.insert_link_column(col_ndx, DataType(type), name,
                                                link_target_table_ndx, backlink_col_ndx)) // Throws
                    return false;
                continue;
            }
            case instr_EraseColumn: {
                std::size_t col_ndx = read_int<std::size_t>(); // Throws
                if (!handler.erase_column(col_ndx)) // Throws
                    return false;
                continue;
            }
            case instr_EraseLinkColumn: {
                std::size_t col_ndx = read_int<std::size_t>(); // Throws
                std::size_t link_target_table_ndx = read_int<std::size_t>(); // Throws
                std::size_t backlink_col_ndx      = read_int<std::size_t>(); // Throws
                if (!handler.erase_link_column(col_ndx, link_target_table_ndx,
                                               backlink_col_ndx)) // Throws
                    return false;
                continue;
            }
            case instr_RenameColumn: {
                std::size_t col_ndx = read_int<std::size_t>(); // Throws
                read_string(m_string_buffer); // Throws
                StringData name(m_string_buffer.data(), m_string_buffer.size());
                if (!handler.rename_column(col_ndx, name)) // Throws
                    return false;
                continue;
            }
            case instr_SelectDescriptor: {
                int levels = read_int<int>(); // Throws
                if (levels < 0 || levels > m_max_levels)
                    return false;
                m_path.reserve(0, levels); // Throws
                std::size_t* path = m_path.data();
                for (int i = 0; i != levels; ++i) {
                    std::size_t col_ndx = read_int<std::size_t>(); // Throws
                    path[i] = col_ndx;
                }
                if (!handler.select_descriptor(levels, path)) // Throws
                    return false;
                continue;
            }
            case instr_InsertGroupLevelTable: {
                std::size_t table_ndx  = read_int<std::size_t>(); // Throws
                std::size_t num_tables = read_int<std::size_t>(); // Throws
                read_string(m_string_buffer); // Throws
                StringData name(m_string_buffer.data(), m_string_buffer.size());
                if (!handler.insert_group_level_table(table_ndx, num_tables, name)) // Throws
                    return false;
                continue;
            }
            case instr_EraseGroupLevelTable: {
                std::size_t table_ndx  = read_int<std::size_t>(); // Throws
                std::size_t num_tables = read_int<std::size_t>(); // Throws
                if (!handler.erase_group_level_table(table_ndx, num_tables)) // Throws
                    return false;
                continue;
            }
            case instr_RenameGroupLevelTable: {
                std::size_t table_ndx = read_int<std::size_t>(); // Throws
                read_string(m_string_buffer); // Throws
                StringData new_name(m_string_buffer.data(), m_string_buffer.size());
                if (!handler.rename_group_level_table(table_ndx, new_name)) // Throws
                    return false;
                continue;
            }
            case instr_OptimizeTable: {
                if (!handler.optimize_table()) // Throws
                    return false;
                continue;
            }
        }
        // coming here is not possible
        TIGHTDB_ASSERT(false);
        return false;

    }
    return true;
}


template<class T> T Replication::TransactLogParser::read_int()
{
    T value = 0;
    int part = 0;
    const int max_bytes = (std::numeric_limits<T>::digits+1+6)/7;
    for (int i = 0; i != max_bytes; ++i) {
        char c;
        if (!read_char(c))
            goto bad_transact_log;
        part = static_cast<unsigned char>(c);
        if (0xFF < part)
            goto bad_transact_log; // Only the first 8 bits may be used in each byte
        if ((part & 0x80) == 0) {
            T p = part & 0x3F;
            if (util::int_shift_left_with_overflow_detect(p, i*7))
                goto bad_transact_log;
            value |= p;
            break;
        }
        if (i == max_bytes-1)
            goto bad_transact_log; // Too many bytes
        value |= T(part & 0x7F) << (i*7);
    }
    if (part & 0x40) {
        // The real value is negative. Because 'value' is positive at
        // this point, the following negation is guaranteed by C++11
        // to never overflow. See C99+TC3 section 6.2.6.2 paragraph 2.
        value = -value;
        if (util::int_subtract_with_overflow_detect(value, 1))
            goto bad_transact_log;
    }
    return value;

  bad_transact_log:
    throw BadTransactLog();
}


inline void Replication::TransactLogParser::read_bytes(char* data, std::size_t size)
{
    for (;;) {
        const std::size_t avail = m_input_end - m_input_begin;
        if (size <= avail)
            break;
        const char* to = m_input_begin + avail;
        std::copy(m_input_begin, to, data);
        if (!next_input_buffer())
            throw BadTransactLog();
        data += avail;
        size -= avail;
    }
    const char* to = m_input_begin + size;
    std::copy(m_input_begin, to, data);
    m_input_begin = to;
}


inline float Replication::TransactLogParser::read_float()
{
    TIGHTDB_STATIC_ASSERT(std::numeric_limits<float>::is_iec559 &&
                          sizeof (float) * std::numeric_limits<unsigned char>::digits == 32,
                          "Unsupported 'float' representation");
    float value;
    read_bytes(reinterpret_cast<char*>(&value), sizeof value); // Throws
    return value;
}


inline double Replication::TransactLogParser::read_double()
{
    TIGHTDB_STATIC_ASSERT(std::numeric_limits<double>::is_iec559 &&
                          sizeof (double) * std::numeric_limits<unsigned char>::digits == 64,
                          "Unsupported 'double' representation");
    double value;
    read_bytes(reinterpret_cast<char*>(&value), sizeof value); // Throws
    return value;
}


inline void Replication::TransactLogParser::read_string(util::StringBuffer& buf)
{
    buf.clear();
    std::size_t size = read_int<std::size_t>(); // Throws
    buf.resize(size); // Throws
    read_bytes(buf.data(), size);
}


inline void Replication::TransactLogParser::read_mixed(Mixed* mixed)
{
    DataType type = DataType(read_int<int>()); // Throws
    switch (type) {
        case type_Int: {
            // FIXME: Don't depend on the existence of
            // int64_t, but don't allow values to use more
            // than 64 bits either.
            int_fast64_t value = read_int<int64_t>(); // Throws
            mixed->set_int(value);
            return;
        }
        case type_Bool: {
            bool value = read_int<bool>(); // Throws
            mixed->set_bool(value);
            return;
        }
        case type_Float: {
            float value = read_float(); // Throws
            mixed->set_float(value);
            return;
        }
        case type_Double: {
            double value = read_double(); // Throws
            mixed->set_double(value);
            return;
        }
        case type_DateTime: {
            std::time_t value = read_int<std::time_t>(); // Throws
            mixed->set_datetime(value);
            return;
        }
        case type_String: {
            read_string(m_string_buffer); // Throws
            StringData value(m_string_buffer.data(), m_string_buffer.size());
            mixed->set_string(value);
            return;
        }
        case type_Binary: {
            read_string(m_string_buffer); // Throws
            BinaryData value(m_string_buffer.data(), m_string_buffer.size());
            mixed->set_binary(value);
            return;
        }
        case type_Table: {
            *mixed = Mixed::subtable_tag();
            return;
        }
        case type_Mixed:
            break;
        case type_Link:
        case type_LinkList:
            // FIXME: Need to handle new link types here
            TIGHTDB_ASSERT(false);
            break;
    }
    TIGHTDB_ASSERT(false);
}


inline bool Replication::TransactLogParser::next_input_buffer()
{
    std::size_t sz = m_input.next_block(m_input_begin, m_input_end);
    if (sz == 0)
        return false;
    else
        return true;
}


inline bool Replication::TransactLogParser::read_char(char& c)
{
    if (m_input_begin == m_input_end && !next_input_buffer())
        return false;
    c = *m_input_begin++;
    return true;
}


inline bool Replication::TransactLogParser::is_valid_data_type(int type)
{
    switch (DataType(type)) {
        case type_Int:
        case type_Bool:
        case type_Float:
        case type_Double:
        case type_String:
        case type_Binary:
        case type_DateTime:
        case type_Table:
        case type_Mixed:
        case type_Link:
        case type_LinkList:
            return true;
    }
    return false;
}


inline TrivialReplication::TrivialReplication(const std::string& database_file):
    m_database_file(database_file)
{
}

inline std::size_t TrivialReplication::transact_log_size()
{
    return m_transact_log_free_begin - m_transact_log_buffer.data();
}

inline void TrivialReplication::internal_transact_log_reserve(std::size_t n)
{
    char* data = m_transact_log_buffer.data();
    std::size_t size = m_transact_log_free_begin - data;
    m_transact_log_buffer.reserve_extra(size, n);
    data = m_transact_log_buffer.data(); // May have changed
    m_transact_log_free_begin = data + size;
    m_transact_log_free_end = data + m_transact_log_buffer.size();
}


} // namespace tightdb

#endif // TIGHTDB_REPLICATION_HPP<|MERGE_RESOLUTION|>--- conflicted
+++ resolved
@@ -1490,13 +1490,8 @@
                     return false;
                 continue;
             }
-<<<<<<< HEAD
-            case instr_LinkListSetAll: {     
-                // todo, log that it's a SetAll we're doing 
-=======
             case instr_LinkListSetAll: {
                 // todo, log that it's a SetAll we're doing
->>>>>>> 1f33da1d
                 std::size_t size = read_int<std::size_t>(); // Throws
                 for (std::size_t i = 0; i < size; i++) {
                     std::size_t link = read_int<std::size_t>(); // Throws
