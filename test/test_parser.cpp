--- conflicted
+++ resolved
@@ -456,36 +456,20 @@
     Group g;
     std::string table_name = "person";
     TableRef t = g.add_table(table_name);
-<<<<<<< HEAD
-    t->add_column(type_Int, "age");
+    auto int_col_key = t->add_column(type_Int, "age");
     t->add_column(type_String, "name");
-    t->add_column(type_Double, "fees");
+    t->add_column(type_Double, "fees", true);
+    t->add_column(type_Bool, "licensed", true);
     auto link_col = t->add_column_link(type_Link, "buddy", *t);
     auto time_col = t->add_column(type_Timestamp, "time", true);
-=======
-    size_t int_col_ndx = t->add_column(type_Int, "age");
-    size_t str_col_ndx = t->add_column(type_String, "name");
-    size_t double_col_ndx = t->add_column(type_Double, "fees", true);
-    size_t bool_col_ndx = t->add_column(type_Bool, "licensed", true);
-    size_t link_col_ndx = t->add_column_link(type_Link, "buddy", *t);
-    size_t time_col_ndx = t->add_column(type_Timestamp, "time", true);
-    t->add_search_index(int_col_ndx);
-    t->add_empty_row(5);
->>>>>>> 1e61b17c
+    t->add_search_index(int_col_key);
     std::vector<std::string> names = {"Billy", "Bob", "Joe", "Jane", "Joel"};
     std::vector<double> fees = { 2.0, 2.23, 2.22, 2.25, 3.73 };
     std::vector<ObjKey> keys;
 
     t->create_objects(5, keys);
     for (size_t i = 0; i < t->size(); ++i) {
-<<<<<<< HEAD
-        t->get_object(keys[i]).set_all(int(i), StringData(names[i]), fees[i]);
-=======
-        t->set_int(int_col_ndx, i, i);
-        t->set_string(str_col_ndx, i, names[i]);
-        t->set_double(double_col_ndx, i, fees[i]);
-        t->set_bool(bool_col_ndx, i, i % 2 == 0);
->>>>>>> 1e61b17c
+        t->get_object(keys[i]).set_all(int(i), StringData(names[i]), fees[i], (i % 2 == 0));
     }
     t->get_object(keys[0]).set(time_col, Timestamp(realm::null()));
     t->get_object(keys[1]).set(time_col, Timestamp(1512130073, 0));   // 2017/12/02 @ 12:47am (UTC)
@@ -2369,19 +2353,14 @@
     Group g;
     TableRef people = g.add_table("person");
 
-    size_t name_col = people->add_column(type_String, "name");
-    size_t link_col = people->add_column_link(type_Link, "father", *people);
-
-    people->add_empty_row(5);
-    people->set_string(name_col, 0, "Bones");
-    people->set_string(name_col, 1, "John");
-    people->set_link(link_col, 1, 0);
-    people->set_string(name_col, 2, "Mark");
-    people->set_link(link_col, 2, 1);
-    people->set_string(name_col, 3, "Jonathan");
-    people->set_link(link_col, 3, 2);
-    people->set_string(name_col, 4, "Eli");
-    people->set_link(link_col, 4, 3);
+    auto name_col = people->add_column(type_String, "name");
+    auto link_col = people->add_column_link(type_Link, "father", *people);
+
+    auto bones = people->create_object().set(name_col, "Bones");
+    auto john = people->create_object().set(name_col, "John").set(link_col, bones.get_key());
+    auto mark = people->create_object().set(name_col, "Mark").set(link_col, john.get_key());
+    auto jonathan = people->create_object().set(name_col, "Jonathan").set(link_col, mark.get_key());
+    auto eli = people->create_object().set(name_col, "Eli").set(link_col, jonathan.get_key());
 
     // include serialisation
     TableView tv = get_sorted_view(people, "name contains[c] 'bone' SORT(name DESC) INCLUDE(@links.person.father.@links.person.father.@links.person.father.@links.person.father)");
@@ -2389,19 +2368,19 @@
     CHECK(includes.is_valid());
     CHECK_EQUAL(tv.size(), 1);
 
-    CHECK_EQUAL(tv.get_string(name_col, 0), "Bones");
+    CHECK_EQUAL(tv.get_object(0).get<String>(name_col), "Bones");
 
     size_t cur_ndx_to_check = 0;
     std::vector<std::string> expected_include_names;
-    auto reporter = [&](const Table* table, const std::unordered_set<size_t>& rows) {
+    auto reporter = [&](const Table* table, const std::unordered_set<ObjKey>& rows) {
         CHECK(table == people);
         CHECK_EQUAL(1, rows.size());
-        std::string row_value = table->get_string(name_col, *rows.begin());
+        std::string row_value = table->get_object(*rows.begin()).get<String>(name_col);
         CHECK_EQUAL(row_value, expected_include_names[cur_ndx_to_check++]);
     };
 
     expected_include_names = {"John", "Mark", "Jonathan", "Eli"};
-    includes.report_included_backlinks(people.get(), tv.get_source_ndx(0), reporter);
+    includes.report_included_backlinks(people, tv.get_key(0), reporter);
 }
 
 
