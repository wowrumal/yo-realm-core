/*************************************************************************
 *
 * Copyright 2016 Realm Inc.
 *
 * Licensed under the Apache License, Version 2.0 (the "License");
 * you may not use this file except in compliance with the License.
 * You may obtain a copy of the License at
 *
 * http://www.apache.org/licenses/LICENSE-2.0
 *
 * Unless required by applicable law or agreed to in writing, software
 * distributed under the License is distributed on an "AS IS" BASIS,
 * WITHOUT WARRANTIES OR CONDITIONS OF ANY KIND, either express or implied.
 * See the License for the specific language governing permissions and
 * limitations under the License.
 *
 **************************************************************************/

#ifndef REALM_GROUP_SHARED_HPP
#define REALM_GROUP_SHARED_HPP

#ifdef REALM_DEBUG
    #include <ctime> // usleep()
#endif

#include <functional>
#include <limits>
#include <realm/util/features.h>
#include <realm/util/thread.hpp>
#ifndef _WIN32
    #include <realm/util/interprocess_condvar.hpp>
#endif
#include <realm/util/interprocess_mutex.hpp>
#include <realm/group.hpp>
#include <realm/group_shared_options.hpp>
#include <realm/handover_defs.hpp>
#include <realm/impl/transact_log.hpp>
#include <realm/replication.hpp>
#include <realm/version_id.hpp>

namespace realm {

namespace _impl {
class SharedGroupFriend;
class WriteLogCollector;
}

/// Thrown by SharedGroup::open() if the lock file is already open in another
/// process which can't share mutexes with this process
struct IncompatibleLockFile: std::runtime_error {
    IncompatibleLockFile(const std::string& msg):
        std::runtime_error("Incompatible lock file. " + msg)
    {
    }
};


/// A SharedGroup facilitates transactions.
///
/// When multiple threads or processes need to access a database
/// concurrently, they must do so using transactions. By design,
/// Realm does not allow for multiple threads (or processes) to
/// share a single instance of SharedGroup. Instead, each concurrently
/// executing thread or process must use a separate instance of
/// SharedGroup.
///
/// Each instance of SharedGroup manages a single transaction at a
/// time. That transaction can be either a read transaction, or a
/// write transaction.
///
/// Utility classes ReadTransaction and WriteTransaction are provided
/// to make it safe and easy to work with transactions in a scoped
/// manner (by means of the RAII idiom). However, transactions can
/// also be explicitly started (begin_read(), begin_write()) and
/// stopped (end_read(), commit(), rollback()).
///
/// If a transaction is active when the SharedGroup is destroyed, that
/// transaction is implicitly terminated, either by a call to
/// end_read() or rollback().
///
/// Two processes that want to share a database file must reside on
/// the same host.
///
///
/// Desired exception behavior (not yet fully implemented)
/// ------------------------------------------------------
///
///  - If any data access API function throws an unexpected exception during a
///    read transaction, the shared group accessor is left in state "error
///    during read".
///
///  - If any data access API function throws an unexpected exception during a
///    write transaction, the shared group accessor is left in state "error
///    during write".
///
///  - If SharedGroup::begin_write() or SharedGroup::begin_read() throws an
///    unexpected exception, the shared group accessor is left in state "no
///    transaction in progress".
///
///  - SharedGroup::end_read() and SharedGroup::rollback() do not throw.
///
///  - If SharedGroup::commit() throws an unexpected exception, the shared group
///    accessor is left in state "error during write" and the transaction was
///    not committed.
///
///  - If SharedGroup::advance_read() or SharedGroup::promote_to_write() throws
///    an unexpected exception, the shared group accessor is left in state
///    "error during read".
///
///  - If SharedGroup::commit_and_continue_as_read() or
///    SharedGroup::rollback_and_continue_as_read() throws an unexpected
///    exception, the shared group accessor is left in state "error during
///    write".
///
/// It has not yet been decided exactly what an "unexpected exception" is, but
/// `std::bad_alloc` is surely one example. On the other hand, an expected
/// exception is one that is mentioned in the function specific documentation,
/// and is used to abort an operation due to a special, but expected condition.
///
/// States
/// ------
///
///  - A newly created shared group accessor is in state "no transaction in
///    progress".
///
///  - In state "error during read", almost all Realm API functions are
///    illegal on the connected group of accessors. The only valid operations
///    are destruction of the shared group, and SharedGroup::end_read(). If
///    SharedGroup::end_read() is called, the new state becomes "no transaction
///    in progress".
///
///  - In state "error during write", almost all Realm API functions are
///    illegal on the connected group of accessors. The only valid operations
///    are destruction of the shared group, and SharedGroup::rollback(). If
///    SharedGroup::end_write() is called, the new state becomes "no transaction
///    in progress"
class SharedGroup {
public:

    /// \brief Same as calling the corresponding version of open() on a instance
    /// constructed in the unattached state. Exception safety note: if the
    /// `upgrade_callback` throws, then the file will be closed properly and the
    /// upgrade will be aborted.
    explicit SharedGroup(const std::string& file, bool no_create = false,
                         const SharedGroupOptions options = SharedGroupOptions());

    /// \brief Same as calling the corresponding version of open() on a instance
    /// constructed in the unattached state. Exception safety note: if the
    /// `upgrade_callback` throws, then the file will be closed properly and
    /// the upgrade will be aborted.
    explicit SharedGroup(Replication& repl,
                         const SharedGroupOptions options = SharedGroupOptions());

    struct unattached_tag {};

    /// Create a SharedGroup instance in its unattached state. It may
    /// then be attached to a database file later by calling
    /// open(). You may test whether this instance is currently in its
    /// attached state by calling is_attached(). Calling any other
    /// function (except the destructor) while in the unattached state
    /// has undefined behavior.
    SharedGroup(unattached_tag) noexcept;

    ~SharedGroup() noexcept;

    /// Attach this SharedGroup instance to the specified database file.
    ///
    /// While at least one instance of SharedGroup exists for a specific
    /// database file, a "lock" file will be present too. The lock file will be
    /// placed in the same directory as the database file, and its name will be
    /// derived by appending ".lock" to the name of the database file.
    ///
    /// When multiple SharedGroup instances refer to the same file, they must
    /// specify the same durability level, otherwise an exception will be
    /// thrown.
    ///
    /// \param file Filesystem path to a Realm database file.
    ///
    /// \param no_create If the database file does not already exist, it will be
    /// created (unless this is set to true.) When multiple threads are involved,
    /// it is safe to let the first thread, that gets to it, create the file.
    ///
<<<<<<< HEAD
    /// \param options See SharedGroupOptions for details of each option.
    /// Sensible defaults are provided if this parameter is left out.
=======
    /// \param durability See DurabilityLevel.
    ///
    /// \param encryption_key The key to encrypt the Realm, or `nullptr`
    ///  (default) if the file is not encrypted.
    ///
    /// \param allow_file_format_upgrade
    /// \parblock
    ///
    /// If this is set to `true`, this function
    /// will automatically upgrade the file format used in the specified Realm
    /// file if necessary (and if it is possible). In order to prevent this, set
    /// \a allow_file_format_upgrade to `false`.
    ///
    /// If this is set to `false`, only two outcomes are possible:
    ///
    /// - the specified Realm file is already using the latest file format, and
    ///   can be used, or
    ///
    /// - the specified Realm file uses a deprecated file format, resulting a
    ///   the throwing of FileFormatUpgradeRequired.
    ///
    /// \endparblock
>>>>>>> 8b594e7a
    ///
    /// Calling open() on a SharedGroup instance that is already in the attached
    /// state has undefined behavior.
    ///
    /// \throw util::File::AccessError If the file could not be opened. If the
    /// reason corresponds to one of the exception types that are derived from
    /// util::File::AccessError, the derived exception type is thrown. Note that
    /// InvalidDatabase is among these derived exception types.
    ///
    /// \throw FileFormatUpgradeRequired only if \a SharedGroupOptions::allow_upgrade
    /// is `false` and an upgrade is required.
    void open(const std::string& file, bool no_create = false,
              const SharedGroupOptions options = SharedGroupOptions());

    /// Open this group in replication mode. The specified Replication instance
    /// must remain in existence for as long as the SharedGroup.
    void open(Replication&, const SharedGroupOptions options = SharedGroupOptions());

    /// Close any open database, returning to the unattached state.
    void close() noexcept;

    /// A SharedGroup may be created in the unattached state, and then
    /// later attached to a file with a call to open(). Calling any
    /// function other than open(), is_attached(), and ~SharedGroup()
    /// on an unattached instance results in undefined behavior.
    bool is_attached() const noexcept;

    /// Reserve disk space now to avoid allocation errors at a later
    /// point in time, and to minimize on-disk fragmentation. In some
    /// cases, less fragmentation translates into improved
    /// performance.
    ///
    /// When supported by the system, a call to this function will
    /// make the database file at least as big as the specified size,
    /// and cause space on the target device to be allocated (note
    /// that on many systems on-disk allocation is done lazily by
    /// default). If the file is already bigger than the specified
    /// size, the size will be unchanged, and on-disk allocation will
    /// occur only for the initial section that corresponds to the
    /// specified size. On systems that do not support preallocation,
    /// this function has no effect. To know whether preallocation is
    /// supported by Realm on your platform, call
    /// util::File::is_prealloc_supported().
    ///
    /// It is an error to call this function on an unattached shared
    /// group. Doing so will result in undefined behavior.
    void reserve(size_t size_in_bytes);

    /// Querying for changes:
    ///
    /// NOTE:
    /// "changed" means that one or more commits has been made to the database
    /// since the SharedGroup (on which wait_for_change() is called) last
    /// started, committed, promoted or advanced a transaction. If the
    /// SharedGroup has not yet begun a transaction, "changed" is undefined.
    ///
    /// No distinction is made between changes done by another process
    /// and changes done by another thread in the same process as the caller.
    ///
    /// Has db been changed ?
    bool has_changed();

    /// The calling thread goes to sleep until the database is changed, or
    /// until wait_for_change_release() is called. After a call to
    /// wait_for_change_release() further calls to wait_for_change() will return
    /// immediately. To restore the ability to wait for a change, a call to
    /// enable_wait_for_change() is required. Return true if the database has
    /// changed, false if it might have.
    bool wait_for_change();

    /// release any thread waiting in wait_for_change() on *this* SharedGroup.
    void wait_for_change_release();

    /// re-enable waiting for change
    void enable_wait_for_change();
    // Transactions:

    using version_type = _impl::History::version_type;
    using VersionID = realm::VersionID;

    /// Thrown by begin_read() if the specified version does not correspond to a
    /// bound (or tethered) snapshot.
    struct BadVersion;

    /// \defgroup group_shared_transactions
    //@{

    /// begin_read() initiates a new read transaction. A read transaction is
    /// bound to, and provides access to a particular snapshot of the underlying
    /// Realm (in general the latest snapshot, but see \a version). It cannot be
    /// used to modify the Realm, and in that sense, a read transaction is not a
    /// real transaction.
    ///
    /// begin_write() initiates a new write transaction. A write transaction
    /// allows the application to both read and modify the underlying Realm
    /// file. At most one write transaction can be in progress at any given time
    /// for a particular underlying Realm file. If another write transaction is
    /// already in progress, begin_write() will block the caller until the other
    /// write transaction terminates. No guarantees are made about the order in
    /// which multiple concurrent requests will be served.
    ///
    /// It is an error to call begin_read() or begin_write() on a SharedGroup
    /// object with an active read or write transaction.
    ///
    /// If begin_read() or begin_write() throws, no transaction is initiated,
    /// and the application may try to initiate a new read or write transaction
    /// later.
    ///
    /// end_read() terminates the active read transaction. If no read
    /// transaction is active, end_read() does nothing. It is an error to call
    /// this function on a SharedGroup object with an active write
    /// transaction. end_read() does not throw.
    ///
    /// commit() commits all changes performed in the context of the active
    /// write transaction, and thereby terminates that transaction. This
    /// produces a new snapshot in the underlying Realm. commit() returns the
    /// version associated with the new snapshot. It is an error to call
    /// commit() when there is no active write transaction. If commit() throws,
    /// no changes will have been committed, and the transaction will still be
    /// active, but in a bad state. In that case, the application must either
    /// call rollback() to terminate the bad transaction (in which case a new
    /// transaction can be initiated), call close() which also terminates the
    /// bad transaction, or destroy the SharedGroup object entirely. When the
    /// transaction is in a bad state, the application is not allowed to call
    /// any method on the Group accessor or on any of its subordinate accessors
    /// (Table, Row, Descriptor). Note that the transaction is also left in a
    /// bad state when a modifying operation on any subordinate accessor throws.
    ///
    /// rollback() terminates the active write transaction and discards any
    /// changes performed in the context of it. If no write transaction is
    /// active, rollback() does nothing. It is an error to call this function in
    /// a SharedGroup object with an active read transaction. rollback() does
    /// not throw.
    ///
    /// the Group accessor and all subordinate accessors (Table, Row,
    /// Descriptor) that are obtained in the context of a particular read or
    /// write transaction will become detached upon termination of that
    /// transaction, which means that they can no longer be used to access the
    /// underlying objects.
    ///
    /// Subordinate accessors that were detached at the end of the previous
    /// read or write transaction will not be automatically reattached when a
    /// new transaction is initiated. The application must reobtain new
    /// accessors during a new transaction to regain access to the underlying
    /// objects.
    ///
    /// \param version If specified, this must be the version associated with a
    /// *bound* snapshot. A snapshot is said to be bound (or tethered) if there
    /// is at least one active read or write transaction bound to it. A read
    /// transaction is bound to the snapshot that it provides access to. A write
    /// transaction is bound to the latest snapshot available at the time of
    /// initiation of the write transaction. If the specified version is not
    /// associated with a bound snapshot, this function throws BadVersion.
    ///
    /// \throw BadVersion Thrown by begin_read() if the specified version does
    /// not correspond to a bound (or tethered) snapshot.

    const Group& begin_read(VersionID version = VersionID());
    void end_read() noexcept;
    Group& begin_write();
    version_type commit();
    void rollback() noexcept;

    //@}

    enum TransactStage {
        transact_Ready,
        transact_Reading,
        transact_Writing
    };

    /// Get the current transaction type
    TransactStage get_transact_stage() const noexcept;

    /// Get a version id which may be used to request a different SharedGroup
    /// to start transaction at a specific version.
    VersionID get_version_of_current_transaction();

    /// Report the number of distinct versions currently stored in the database.
    /// Note: the database only cleans up versions as part of commit, so ending
    /// a read transaction will not immediately release any versions.
    uint_fast64_t get_number_of_versions();

    /// Compact the database file.
    /// - The method will throw if called inside a transaction.
    /// - The method will throw if called in unattached state.
    /// - The method will return false if other SharedGroups are accessing the
    ///    database in which case compaction is not done. This is not
    ///    necessarily an error.
    /// It will return true following successful compaction.
    /// While compaction is in progress, attempts by other
    /// threads or processes to open the database will wait.
    /// Be warned that resource requirements for compaction is proportional to
    /// the amount of live data in the database.
    /// Compaction works by writing the database contents to a temporary
    /// database file and then replacing the database with the temporary one.
    /// The name of the temporary file is formed by appending
    /// ".tmp_compaction_space" to the name of the database
    ///
    /// FIXME: This function is not yet implemented in an exception-safe manner,
    /// therefore, if it throws, the application should not attempt to
    /// continue. If may not even be safe to destroy the SharedGroup object.
    bool compact();

#ifdef REALM_DEBUG
    void test_ringbuf();
#endif

    /// To handover a table view, query, linkview or row accessor of type T, you
    /// must wrap it into a Handover<T> for the transfer. Wrapping and
    /// unwrapping of a handover object is done by the methods
    /// 'export_for_handover()' and 'import_from_handover()' declared below.
    /// 'export_for_handover()' returns a Handover object, and
    /// 'import_for_handover()' consumes that object, producing a new accessor
    /// which is ready for use in the context of the importing SharedGroup.
    ///
    /// The Handover always creates a new accessor object at the importing side.
    /// For TableViews, there are 3 forms of handover.
    ///
    /// - with payload move: the payload is handed over and ends up as a payload
    ///   held by the accessor at the importing side. The accessor on the
    ///   exporting side will rerun its query and generate a new payload, if
    ///   TableView::sync_if_needed() is called. If the original payload was in
    ///   sync at the exporting side, it will also be in sync at the importing
    ///   side. This is indicated to handover_export() by the argument
    ///   MutableSourcePayload::Move
    ///
    /// - with payload copy: a copy of the payload is handed over, so both the
    ///   accessors on the exporting side *and* the accessors created at the
    ///   importing side has their own payload. This is indicated to
    ///   handover_export() by the argument ConstSourcePayload::Copy
    ///
    /// - without payload: the payload stays with the accessor on the exporting
    ///   side. On the importing side, the new accessor is created without
    ///   payload. A call to TableView::sync_if_needed() will trigger generation
    ///   of a new payload. This form of handover is indicated to
    ///   handover_export() by the argument ConstSourcePayload::Stay.
    ///
    /// For all other (non-TableView) accessors, handover is done with payload
    /// copy, since the payload is trivial.
    ///
    /// Handover *without* payload is useful when you want to ship a tableview
    /// with its query for execution in a background thread. Handover with
    /// *payload move* is useful when you want to transfer the result back.
    ///
    /// Handover *without* payload or with payload copy is guaranteed *not* to
    /// change the accessors on the exporting side.
    ///
    /// Handover is *not* thread safe and should be carried out
    /// by the thread that "owns" the involved accessors.
    ///
    /// Handover is transitive:
    /// If the object being handed over depends on other views
    /// (table- or link- ), those objects will be handed over as well. The mode
    /// of handover (payload copy, payload move, without payload) is applied
    /// recursively. Note: If you are handing over a tableview dependent upon
    /// another tableview and using MutableSourcePayload::Move,
    /// you are on thin ice!
    ///
    /// On the importing side, the top-level accessor being created during
    /// import takes ownership of all other accessors (if any) being created as
    /// part of the import.

    /// Type used to support handover of accessors between shared groups.
    template<typename T>
    struct Handover;

    /// thread-safe/const export (mode is Stay or Copy)
    /// during export, the following operations on the shared group is locked:
    /// - advance_read(), promote_to_write(), commit_and_continue_as_read(),
    ///   rollback_and_continue_as_read(), close()
    template<typename T>
    std::unique_ptr<Handover<T>> export_for_handover(const T& accessor, ConstSourcePayload mode);

    // specialization for handover of Rows
    template<typename T>
    std::unique_ptr<Handover<BasicRow<T>>> export_for_handover(const BasicRow<T>& accessor);

    // destructive export (mode is Move)
    template<typename T>
    std::unique_ptr<Handover<T>> export_for_handover(T& accessor, MutableSourcePayload mode);

    /// Import an accessor wrapped in a handover object. The import will fail
    /// if the importing SharedGroup is viewing a version of the database that
    /// is different from the exporting SharedGroup. The call to
    /// import_from_handover is not thread-safe.
    template<typename T>
    std::unique_ptr<T> import_from_handover(std::unique_ptr<Handover<T>> handover);

    // We need two cases for handling of LinkViews, because they are ref counted.
    std::unique_ptr<Handover<LinkView>> export_linkview_for_handover(const LinkViewRef& accessor);
    LinkViewRef import_linkview_from_handover(std::unique_ptr<Handover<LinkView>> handover);

    // likewise for Tables.
    std::unique_ptr<Handover<Table>> export_table_for_handover(const TableRef& accessor);
    TableRef import_table_from_handover(std::unique_ptr<Handover<Table>> handover);

    /// When doing handover to background tasks that may be run later, we
    /// may want to momentarily pin the current version until the other thread
    /// has retrieved it.
    ///
    /// Pinning can be done in both read- and write-transactions, but with different
    /// semantics. When pinning during a read-transaction, the version pinned is the
    /// one accessible during the read-transaction. When pinning during a write-transaction,
    /// the version pinned will be the last version that was succesfully committed to the
    /// realm file at the point in time, when the write-transaction was started.
    ///
    /// The release is not thread-safe, so it has to be done on the SharedGroup
    /// associated with the thread calling unpin_version(), and the SharedGroup
    /// must be attached to the realm file at the point of unpinning.

    // Pin version for handover (not thread safe)
    VersionID pin_version();

    // Release pinned version (not thread safe)
    void unpin_version(VersionID version);

private:
    struct SharedInfo;
    struct ReadCount;
    struct ReadLockInfo {
        uint_fast64_t   m_version    = std::numeric_limits<version_type>::max();
        uint_fast32_t   m_reader_idx = 0;
        ref_type        m_top_ref    = 0;
        size_t          m_file_size  = 0;
    };
    class ReadLockUnlockGuard;

    // Member variables
    Group m_group;
    ReadLockInfo m_read_lock;
    uint_fast32_t m_local_max_entry;
    util::File m_file;
    util::File::Map<SharedInfo> m_file_map; // Never remapped
    util::File::Map<SharedInfo> m_reader_map;
    bool m_wait_for_change_enabled;
    std::string m_lockfile_path;
    std::string m_lockfile_prefix;
    std::string m_db_path;
    std::string m_coordination_dir;
    const char* m_key;
    TransactStage m_transact_stage;
    util::InterprocessMutex m_writemutex;
#ifdef REALM_ASYNC_DAEMON
    util::InterprocessMutex m_balancemutex;
#endif
    util::InterprocessMutex m_controlmutex;
#ifndef _WIN32
#ifdef REALM_ASYNC_DAEMON
    util::InterprocessCondVar m_room_to_write;
    util::InterprocessCondVar m_work_to_do;
    util::InterprocessCondVar m_daemon_becomes_ready;
#endif
    util::InterprocessCondVar m_new_commit_available;
#endif
    std::function<void(int, int)> m_upgrade_callback;

    void do_open(const std::string& file, bool no_create, bool is_backend,
                 const SharedGroupOptions options);

    // Ring buffer management
    bool        ringbuf_is_empty() const noexcept;
    size_t ringbuf_size() const noexcept;
    size_t ringbuf_capacity() const noexcept;
    bool        ringbuf_is_first(size_t ndx) const noexcept;
    void        ringbuf_remove_first() noexcept;
    size_t ringbuf_find(uint64_t version) const noexcept;
    ReadCount&  ringbuf_get(size_t ndx) noexcept;
    ReadCount&  ringbuf_get_first() noexcept;
    ReadCount&  ringbuf_get_last() noexcept;
    void        ringbuf_put(const ReadCount& v);
    void        ringbuf_expand();

    /// Grab a read lock on the snapshot associated with the specified
    /// version. If `version_id == VersionID()`, a read lock will be grabbed on
    /// the latest available snapshot. Fails if the snapshot is no longer
    /// available.
    ///
    /// As a side effect update memory mapping to ensure that the ringbuffer
    /// entries referenced in the readlock info is accessible.
    ///
    /// FIXME: It needs to be made more clear exactly under which conditions
    /// this function fails. Also, why is it useful to promise anything about
    /// detection of bad versions? Can we really promise enough to make such a
    /// promise useful to the caller?
    void grab_read_lock(ReadLockInfo&, VersionID);

    // Release a specific read lock. The read lock MUST have been obtained by a
    // call to grab_read_lock().
    void release_read_lock(ReadLockInfo&) noexcept;

    void do_begin_read(VersionID, bool writable);
    void do_end_read() noexcept;
    void do_begin_write();
    version_type do_commit();
    void do_end_write() noexcept;

    /// Returns the version of the latest snapshot.
    version_type get_version_of_latest_snapshot();

    /// Returns the version of the snapshot bound in the current read or write
    /// transaction. It is an error to call this function when no transaction is
    /// in progress.
    version_type get_version_of_bound_snapshot() const noexcept;

    // make sure the given index is within the currently mapped area.
    // if not, expand the mapped area. Returns true if the area is expanded.
    bool grow_reader_mapping(uint_fast32_t index);

    // Must be called only by someone that has a lock on the write
    // mutex.
    void low_level_commit(uint_fast64_t new_version);

    void do_async_commits();

    void upgrade_file_format(bool allow_file_format_upgrade, int target_file_format_version);

    //@{
    /// See LangBindHelper.
    template<class O> void advance_read(O* observer, VersionID);
    template<class O> void promote_to_write(O* observer);
    version_type commit_and_continue_as_read();
    template<class O> void rollback_and_continue_as_read(O* observer);
    //@}

    /// Returns true if, and only if _impl::History::update_early_from_top_ref()
    /// was called during the execution of this function.
    template<class O> bool do_advance_read(O* observer, VersionID, _impl::History&);

    /// If there is an associated \ref Replication object, then this function
    /// returns `repl->get_history()` where `repl` is that Replication object,
    /// otherwise this function returns null.
    _impl::History* get_history();

    int get_file_format_version() const noexcept;

    friend class _impl::SharedGroupFriend;
};


class ReadTransaction {
public:
    ReadTransaction(SharedGroup& sg):
        m_shared_group(sg)
    {
        m_shared_group.begin_read(); // Throws
    }

    ~ReadTransaction() noexcept
    {
        m_shared_group.end_read();
    }

    bool has_table(StringData name) const noexcept
    {
        return get_group().has_table(name);
    }

    ConstTableRef get_table(size_t table_ndx) const
    {
        return get_group().get_table(table_ndx); // Throws
    }

    ConstTableRef get_table(StringData name) const
    {
        return get_group().get_table(name); // Throws
    }

    template<class T>
    BasicTableRef<const T> get_table(StringData name) const
    {
        return get_group().get_table<T>(name); // Throws
    }

    const Group& get_group() const noexcept;

    /// Get the version of the snapshot to which this read transaction is bound.
    SharedGroup::version_type get_version() const noexcept;

private:
    SharedGroup& m_shared_group;
};


class WriteTransaction {
public:
    WriteTransaction(SharedGroup& sg):
        m_shared_group(&sg)
    {
        m_shared_group->begin_write(); // Throws
    }

    ~WriteTransaction() noexcept
    {
        if (m_shared_group)
            m_shared_group->rollback();
    }

    bool has_table(StringData name) const noexcept
    {
        return get_group().has_table(name);
    }

    TableRef get_table(size_t table_ndx) const
    {
        return get_group().get_table(table_ndx); // Throws
    }

    TableRef get_table(StringData name) const
    {
        return get_group().get_table(name); // Throws
    }

    TableRef add_table(StringData name, bool require_unique_name = true) const
    {
        return get_group().add_table(name, require_unique_name); // Throws
    }

    TableRef get_or_add_table(StringData name, bool* was_added = nullptr) const
    {
        return get_group().get_or_add_table(name, was_added); // Throws
    }

    template<class T>
    BasicTableRef<T> get_table(StringData name) const
    {
        return get_group().get_table<T>(name); // Throws
    }

    template<class T>
    BasicTableRef<T> add_table(StringData name, bool require_unique_name = true) const
    {
        return get_group().add_table<T>(name, require_unique_name); // Throws
    }

    template<class T>
    BasicTableRef<T> get_or_add_table(StringData name, bool* was_added = nullptr) const
    {
        return get_group().get_or_add_table<T>(name, was_added); // Throws
    }

    Group& get_group() const noexcept;

    /// Get the version of the snapshot on which this write transaction is
    /// based.
    SharedGroup::version_type get_version() const noexcept;

    SharedGroup::version_type commit()
    {
        REALM_ASSERT(m_shared_group);
        SharedGroup::version_type new_version = m_shared_group->commit();
        m_shared_group = nullptr;
        return new_version;
    }

    void rollback() noexcept
    {
        REALM_ASSERT(m_shared_group);
        m_shared_group->rollback();
        m_shared_group = nullptr;
    }

private:
    SharedGroup* m_shared_group;
};






// Implementation:

struct SharedGroup::BadVersion: std::exception {};

inline SharedGroup::SharedGroup(const std::string& file, bool no_create,
                                const SharedGroupOptions options):
    m_group(Group::shared_tag()),
    m_upgrade_callback(std::move(options.upgrade_callback))
{
    open(file, no_create, options); // Throws
}

inline SharedGroup::SharedGroup(unattached_tag) noexcept:
    m_group(Group::shared_tag())
{
}

inline SharedGroup::SharedGroup(Replication& repl, const SharedGroupOptions options):
    m_group(Group::shared_tag()),
    m_upgrade_callback(std::move(options.upgrade_callback))
{
    open(repl, options); // Throws
}

inline void SharedGroup::open(const std::string& path, bool no_create_file,
                              const SharedGroupOptions options)
{
    // Exception safety: Since open() is called from constructors, if it throws,
    // it must leave the file closed.

    bool is_backend = false;
    do_open(path, no_create_file, is_backend, options); // Throws
}

inline void SharedGroup::open(Replication& repl, const SharedGroupOptions options)
{
    // Exception safety: Since open() is called from constructors, if it throws,
    // it must leave the file closed.

    REALM_ASSERT(!is_attached());

    repl.initialize(*this); // Throws

    typedef _impl::GroupFriend gf;
    gf::set_replication(m_group, &repl);

    std::string file = repl.get_database_path();
    bool no_create   = false;
    bool is_backend  = false;
    do_open(file, no_create, is_backend, options); // Throws
}

inline bool SharedGroup::is_attached() const noexcept
{
    return m_file_map.is_attached();
}

inline SharedGroup::TransactStage SharedGroup::get_transact_stage() const noexcept
{
    return m_transact_stage;
}

inline SharedGroup::version_type SharedGroup::get_version_of_bound_snapshot() const noexcept
{
    return m_read_lock.m_version;
}

class SharedGroup::ReadLockUnlockGuard {
public:
    ReadLockUnlockGuard(SharedGroup& shared_group, ReadLockInfo& read_lock) noexcept:
        m_shared_group(shared_group),
        m_read_lock(&read_lock)
    {
    }
    ~ReadLockUnlockGuard() noexcept
    {
        if (m_read_lock)
            m_shared_group.release_read_lock(*m_read_lock);
    }
    void release() noexcept
    {
        m_read_lock = 0;
    }
private:
    SharedGroup& m_shared_group;
    ReadLockInfo* m_read_lock;
};


template<typename T>
struct SharedGroup::Handover {
    std::unique_ptr<typename T::HandoverPatch> patch;
    std::unique_ptr<T> clone;
    VersionID version;
};

template<typename T>
std::unique_ptr<SharedGroup::Handover<T>> SharedGroup::export_for_handover(const T& accessor, ConstSourcePayload mode)
{
    if (m_transact_stage != transact_Reading)
        throw LogicError(LogicError::wrong_transact_state);
    std::unique_ptr<Handover<T>> result(new Handover<T>());
    // Implementation note:
    // often, the return value from clone will be T*, BUT it may be ptr to some
    // base of T instead, so we must cast it to T*. This is always safe, because
    // no matter the type, clone() will clone the actual accessor instance, and
    // hence return an instance of the same type.
    result->clone.reset(dynamic_cast<T*>(accessor.clone_for_handover(result->patch, mode).release()));
    result->version = get_version_of_current_transaction();
    return move(result);
}


template<typename T>
std::unique_ptr<SharedGroup::Handover<BasicRow<T>>> SharedGroup::export_for_handover(const BasicRow<T>& accessor)
{
    if (m_transact_stage != transact_Reading)
        throw LogicError(LogicError::wrong_transact_state);
    std::unique_ptr<Handover<BasicRow<T>>> result(new Handover<BasicRow<T>>());
    // See implementation note above.
    result->clone.reset(dynamic_cast<BasicRow<T>*>(accessor.clone_for_handover(result->patch).release()));
    result->version = get_version_of_current_transaction();
    return move(result);
}


template<typename T>
std::unique_ptr<SharedGroup::Handover<T>> SharedGroup::export_for_handover(T& accessor, MutableSourcePayload mode)
{
    if (m_transact_stage != transact_Reading)
        throw LogicError(LogicError::wrong_transact_state);
    std::unique_ptr<Handover<T>> result(new Handover<T>());
    // see implementation note above.
    result->clone.reset(dynamic_cast<T*>(accessor.clone_for_handover(result->patch, mode).release()));
    result->version = get_version_of_current_transaction();
    return move(result);
}


template<typename T>
std::unique_ptr<T> SharedGroup::import_from_handover(std::unique_ptr<SharedGroup::Handover<T>> handover)
{
    if (handover->version != get_version_of_current_transaction()) {
        throw BadVersion();
    }
    std::unique_ptr<T> result = move(handover->clone);
    result->apply_and_consume_patch(handover->patch, m_group);
    return result;
}

template<class O>
inline void SharedGroup::advance_read(O* observer, VersionID version_id)
{
    if (m_transact_stage != transact_Reading)
        throw LogicError(LogicError::wrong_transact_state);

    // It is an error if the new version precedes the currently bound one.
    if (version_id.version < m_read_lock.m_version)
        throw LogicError(LogicError::bad_version);

    _impl::History* hist = get_history(); // Throws
    if (!hist)
        throw LogicError(LogicError::no_history);

    do_advance_read(observer, version_id, *hist); // Throws
}

template<class O>
inline void SharedGroup::promote_to_write(O* observer)
{
    if (m_transact_stage != transact_Reading)
        throw LogicError(LogicError::wrong_transact_state);

    _impl::History* hist = get_history(); // Throws
    if (!hist)
        throw LogicError(LogicError::no_history);

    do_begin_write(); // Throws
    try {
        VersionID version = VersionID(); // Latest
        bool history_updated = do_advance_read(observer, version, *hist); // Throws

        Replication* repl = m_group.get_replication();
        REALM_ASSERT(repl); // Presence of `repl` follows from the presence of `hist`
        version_type current_version = m_read_lock.m_version;
        repl->initiate_transact(current_version, history_updated); // Throws

        // If the group has no top array (top_ref == 0), create a new node
        // structure for an empty group now, to be ready for modifications. See
        // also Group::attach_shared().
        using gf = _impl::GroupFriend;
        gf::create_empty_group_when_missing(m_group); // Throws
    }
    catch (...) {
        do_end_write();
        throw;
    }

    m_transact_stage = transact_Writing;
}

template<class O>
inline void SharedGroup::rollback_and_continue_as_read(O* observer)
{
    if (m_transact_stage != transact_Writing)
        throw LogicError(LogicError::wrong_transact_state);

    _impl::History* hist = get_history(); // Throws
    if (!hist)
        throw LogicError(LogicError::no_history);

    // Mark all managed space (beyond the attached file) as free.
    using gf = _impl::GroupFriend;
    gf::reset_free_space_tracking(m_group); // Throws

    BinaryData uncommitted_changes = hist->get_uncommitted_changes();

    // FIXME: We are currently creating two transaction log parsers, one here,
    // and one in advance_transact(). That is wasteful as the parser creation is
    // expensive.
    _impl::SimpleInputStream in(uncommitted_changes.data(), uncommitted_changes.size());
    _impl::TransactLogParser parser; // Throws
    _impl::TransactReverser reverser;
    parser.parse(in, reverser); // Throws

    if (observer && uncommitted_changes.size()) {
        _impl::ReversedNoCopyInputStream reversed_in(reverser);
        parser.parse(reversed_in, *observer); // Throws
        observer->parse_complete(); // Throws
    }

    ref_type top_ref = m_read_lock.m_top_ref;
    size_t file_size = m_read_lock.m_file_size;
    _impl::ReversedNoCopyInputStream reversed_in(reverser);
    gf::advance_transact(m_group, top_ref, file_size, reversed_in); // Throws

    do_end_write();

    Replication* repl = gf::get_replication(m_group);
    REALM_ASSERT(repl); // Presence of `repl` follows from the presence of `hist`
    repl->abort_transact();

    m_transact_stage = transact_Reading;
}

template<class O>
inline bool SharedGroup::do_advance_read(O* observer, VersionID version_id, _impl::History& hist)
{
    ReadLockInfo new_read_lock;
    grab_read_lock(new_read_lock, version_id); // Throws
    REALM_ASSERT(new_read_lock.m_version >= m_read_lock.m_version);
    if (new_read_lock.m_version == m_read_lock.m_version) {
        release_read_lock(new_read_lock);
        // _impl::History::update_early_from_top_ref() was not called
        return false;
    }

    ReadLockUnlockGuard g(*this, new_read_lock);
    {
        version_type new_version = new_read_lock.m_version;
        size_t new_file_size = new_read_lock.m_file_size;
        ref_type new_top_ref = new_read_lock.m_top_ref;
        hist.update_early_from_top_ref(new_version, new_file_size, new_top_ref); // Throws
    }

    if (observer) {
        // This has to happen in the context of the originally bound snapshot
        // and while the read transaction is still in a fully functional state.
        _impl::TransactLogParser parser;
        version_type old_version = m_read_lock.m_version;
        version_type new_version = new_read_lock.m_version;
        _impl::ChangesetInputStream in(hist, old_version, new_version);
        parser.parse(in, *observer); // Throws
        observer->parse_complete(); // Throws
    }

    // The old read lock must be retained for as long as the change history is
    // accessed (until Group::advance_transact() returns). This ensures that the
    // oldest needed changeset remains in the history, even when the history is
    // implemented as a separate unversioned entity outside the Realm (i.e., the
    // old implementation and ShortCircuitHistory in
    // test_lang_Bind_helper.cpp). On the other hand, if it had been the case,
    // that the history was always implemented as a versioned entity, that was
    // part of the Realm state, then it would not have been necessary to retain
    // the old read lock beyond this point.

    {
        version_type old_version = m_read_lock.m_version;
        version_type new_version = new_read_lock.m_version;
        ref_type new_top_ref = new_read_lock.m_top_ref;
        size_t new_file_size = new_read_lock.m_file_size;
        _impl::ChangesetInputStream in(hist, old_version, new_version);
        m_group.advance_transact(new_top_ref, new_file_size, in); // Throws
    }

    g.release();
    release_read_lock(m_read_lock);
    m_read_lock = new_read_lock;

    return true; // _impl::History::update_early_from_top_ref() was called
}

inline _impl::History* SharedGroup::get_history()
{
    using gf = _impl::GroupFriend;
    if (Replication* repl = gf::get_replication(m_group))
        return repl->get_history();
    return 0;
}

inline int SharedGroup::get_file_format_version() const noexcept
{
    using gf = _impl::GroupFriend;
    return gf::get_file_format_version(m_group);
}


// The purpose of this class is to give internal access to some, but
// not all of the non-public parts of the SharedGroup class.
class _impl::SharedGroupFriend {
public:
    static Group& get_group(SharedGroup& sg) noexcept
    {
        return sg.m_group;
    }

    template<class O>
    static void advance_read(SharedGroup& sg, O* obs, SharedGroup::VersionID ver)
    {
        sg.advance_read(obs, ver); // Throws
    }

    template<class O>
    static void promote_to_write(SharedGroup& sg, O* obs)
    {
        sg.promote_to_write(obs); // Throws
    }

    static SharedGroup::version_type commit_and_continue_as_read(SharedGroup& sg)
    {
        return sg.commit_and_continue_as_read(); // Throws
    }

    template<class O>
    static void rollback_and_continue_as_read(SharedGroup& sg, O* obs)
    {
        sg.rollback_and_continue_as_read(obs); // Throws
    }

    static void async_daemon_open(SharedGroup& sg, const std::string& file)
    {
        bool no_create = true;
        bool is_backend = true;
        SharedGroupOptions options;
        options.durability = SharedGroupOptions::Durability::Async;
        options.encryption_key = nullptr;
        options.allow_file_format_upgrade = false;
        sg.do_open(file, no_create, is_backend, options); // Throws
    }

    static int get_file_format_version(const SharedGroup& sg) noexcept
    {
        return sg.get_file_format_version();
    }

    static SharedGroup::version_type get_version_of_latest_snapshot(SharedGroup& sg)
    {
        return sg.get_version_of_latest_snapshot();
    }

    static SharedGroup::version_type get_version_of_bound_snapshot(const SharedGroup& sg) noexcept
    {
        return sg.get_version_of_bound_snapshot();
    }
};

inline const Group& ReadTransaction::get_group() const noexcept
{
    using sgf = _impl::SharedGroupFriend;
    return sgf::get_group(m_shared_group);
}

inline SharedGroup::version_type ReadTransaction::get_version() const noexcept
{
    using sgf = _impl::SharedGroupFriend;
    return sgf::get_version_of_bound_snapshot(m_shared_group);
}

inline Group& WriteTransaction::get_group() const noexcept
{
    REALM_ASSERT(m_shared_group);
    using sgf = _impl::SharedGroupFriend;
    return sgf::get_group(*m_shared_group);
}

inline SharedGroup::version_type WriteTransaction::get_version() const noexcept
{
    using sgf = _impl::SharedGroupFriend;
    return sgf::get_version_of_bound_snapshot(*m_shared_group);
}

} // namespace realm

#endif // REALM_GROUP_SHARED_HPP<|MERGE_RESOLUTION|>--- conflicted
+++ resolved
@@ -180,33 +180,8 @@
     /// created (unless this is set to true.) When multiple threads are involved,
     /// it is safe to let the first thread, that gets to it, create the file.
     ///
-<<<<<<< HEAD
     /// \param options See SharedGroupOptions for details of each option.
     /// Sensible defaults are provided if this parameter is left out.
-=======
-    /// \param durability See DurabilityLevel.
-    ///
-    /// \param encryption_key The key to encrypt the Realm, or `nullptr`
-    ///  (default) if the file is not encrypted.
-    ///
-    /// \param allow_file_format_upgrade
-    /// \parblock
-    ///
-    /// If this is set to `true`, this function
-    /// will automatically upgrade the file format used in the specified Realm
-    /// file if necessary (and if it is possible). In order to prevent this, set
-    /// \a allow_file_format_upgrade to `false`.
-    ///
-    /// If this is set to `false`, only two outcomes are possible:
-    ///
-    /// - the specified Realm file is already using the latest file format, and
-    ///   can be used, or
-    ///
-    /// - the specified Realm file uses a deprecated file format, resulting a
-    ///   the throwing of FileFormatUpgradeRequired.
-    ///
-    /// \endparblock
->>>>>>> 8b594e7a
     ///
     /// Calling open() on a SharedGroup instance that is already in the attached
     /// state has undefined behavior.
