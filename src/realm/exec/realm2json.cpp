--- conflicted
+++ resolved
@@ -12,7 +12,6 @@
         if (argc > 2) {
             link_depth = strtol(argv[2], nullptr, 0);
         }
-<<<<<<< HEAD
         try {
             // First we try to open in read_only mode. In this way we can also open
             // realms with a client history
@@ -33,9 +32,6 @@
             auto tr = db->start_read();
             tr->to_json(std::cout, link_depth, &renames);
         }
-=======
-        g.to_json(std::cout, link_depth, &renames);
->>>>>>> c5e6b815
     }
     return 0;
 }