////////////////////////////////////////////////////////////////////////////
//
// Copyright 2015 Realm Inc.
//
// Licensed under the Apache License, Version 2.0 (the "License");
// you may not use this file except in compliance with the License.
// You may obtain a copy of the License at
//
// http://www.apache.org/licenses/LICENSE-2.0
//
// Unless required by applicable law or agreed to in writing, software
// distributed under the License is distributed on an "AS IS" BASIS,
// WITHOUT WARRANTIES OR CONDITIONS OF ANY KIND, either express or implied.
// See the License for the specific language governing permissions and
// limitations under the License.
//
////////////////////////////////////////////////////////////////////////////

#include "parser.hpp"

#include <iostream>

#include <pegtl.hpp>
#include <pegtl/analyze.hpp>
#include <pegtl/contrib/tracer.hpp>

#include <realm/util/assert.hpp>

#include <realm/parser/parser_utils.hpp>

// String tokens can't be followed by [A-z0-9_].
#define string_token_t(s) seq< TAOCPP_PEGTL_ISTRING(s), not_at< identifier_other > >

using namespace tao::pegtl;

namespace realm {
namespace parser {

// forward declarations
struct expr;
struct string_oper;
struct symbolic_oper;
struct pred;

// strings
struct unicode : list< seq< one< 'u' >, rep< 4, must< xdigit > > >, one< '\\' > > {};
struct escaped_char : one< '"', '\'', '\\', '/', 'b', 'f', 'n', 'r', 't', '0' > {};
struct escaped : sor< escaped_char, unicode > {};
struct unescaped : utf8::range< 0x20, 0x10FFFF > {};
struct chars : if_then_else< one< '\\' >, must< escaped >, unescaped > {};
struct dq_string_content : until< at< one< '"' > >, must< chars > > {};
struct dq_string : seq< one< '"' >, must< dq_string_content >, any > {};

struct sq_string_content : until< at< one< '\'' > >, must< chars > > {};
struct sq_string : seq< one< '\'' >, must< sq_string_content >, any > {};

// base64 encoded data
struct b64_allowed : sor< disable< alnum >, one< '/' >, one< '+' >, one< '=' > > {};
struct b64_content : until< at< one< '"' > >, must< b64_allowed > > {};
struct base64 : seq< TAOCPP_PEGTL_ISTRING("B64\""), must< b64_content >, any > {};

// numbers
struct minus : opt< one< '-' > > {};
struct dot : one< '.' > {};

struct float_num : sor<
    seq< plus< digit >, dot, star< digit > >,
    seq< star< digit >, dot, plus< digit > >
> {};
struct hex_num : seq< one< '0' >, one< 'x', 'X' >, plus< xdigit > > {};
struct int_num : plus< digit > {};

struct number : seq< minus, sor< float_num, hex_num, int_num > > {};

struct timestamp_number : disable< number > {};
struct first_timestamp_number : disable< timestamp_number > {};
// Tseconds:nanoseconds
struct internal_timestamp : seq< one< 'T' >, first_timestamp_number, one< ':' >, timestamp_number > {};
// T2017-09-28@23:12:60:288833
// YYYY-MM-DD@HH:MM:SS:NANOS nanos optional
// or the above with 'T' in place of '@'
struct readable_timestamp : seq< first_timestamp_number, one< '-' >, timestamp_number, one< '-' >,
    timestamp_number, one< '@', 'T' >, timestamp_number, one< ':' >, timestamp_number, one< ':' >,
    timestamp_number, opt< seq< one< ':' >, timestamp_number > > > {};
struct timestamp : sor< internal_timestamp, readable_timestamp > {};

struct true_value : string_token_t("true") {};
struct false_value : string_token_t("false") {};
struct null_value : seq<sor<string_token_t("null"), string_token_t("nil")>> {
};

// following operators must allow proceeding string characters
struct min : TAOCPP_PEGTL_ISTRING(".@min.") {};
struct max : TAOCPP_PEGTL_ISTRING(".@max.") {};
struct sum : TAOCPP_PEGTL_ISTRING(".@sum.") {};
struct avg : TAOCPP_PEGTL_ISTRING(".@avg.") {};
// these operators are normal strings (no proceeding string characters)
struct count : string_token_t(".@count") {};
struct size : string_token_t(".@size") {};
struct backlinks : string_token_t("@links") {
};
struct one_key_path : seq<sor<alpha, one<'_', '$'>>, star<sor<alnum, one<'_', '-', '$'>>>> {
};
struct backlink_path : seq<backlinks, dot, one_key_path, dot, one_key_path> {
};
struct backlink_count : seq<disable<backlinks>, sor<disable<count>, disable<size>>> {
};

struct single_collection_operators : sor< count, size > {};
struct key_collection_operators : sor< min, max, sum, avg > {};

// key paths
struct key_path : list<sor<backlink_path, one_key_path>, one<'.'>> {
};

struct key_path_prefix : disable< key_path > {};
struct key_path_suffix : disable< key_path > {};
struct collection_operator_match
    : sor<seq<key_path_prefix, key_collection_operators, key_path_suffix>,
          seq<opt<key_path_prefix, dot>, backlink_count>, seq<key_path_prefix, single_collection_operators>> {
};

// argument
struct argument_index : plus< digit > {};
struct argument : seq<one<'$'>, argument_index> {
};

// subquery eg: SUBQUERY(items, $x, $x.name CONTAINS 'a' && $x.price > 5).@count
struct subq_prefix : seq<string_token_t("subquery"), star<blank>, one<'('>> {
};
struct subq_suffix : one<')'> {
};
struct sub_path : disable<key_path> {
};
struct sub_var_name : seq<one<'$'>, seq<sor<alpha, one<'_', '$'>>, star<sor<alnum, one<'_', '-', '$'>>>>> {
};
struct sub_result_op : sor<count, size> {
};
struct sub_preamble : seq<subq_prefix, pad<sub_path, blank>, one<','>, pad<sub_var_name, blank>, one<','>> {
};
struct subquery : seq<sub_preamble, pad<pred, blank>, pad<subq_suffix, blank>, sub_result_op> {
};

// list aggregate operations
struct agg_target : seq<key_path> {
};
struct agg_any : seq<sor<string_token_t("any"), string_token_t("some")>, plus<blank>, agg_target,
                     pad<sor<string_oper, symbolic_oper>, blank>, expr> {
};
struct agg_all
    : seq<string_token_t("all"), plus<blank>, agg_target, pad<sor<string_oper, symbolic_oper>, blank>, expr> {
};
struct agg_none
    : seq<string_token_t("none"), plus<blank>, agg_target, pad<sor<string_oper, symbolic_oper>, blank>, expr> {
};
struct agg_shortcut_pred : sor<agg_any, agg_all, agg_none> {
};

// expressions and operators
struct expr : sor<dq_string, sq_string, timestamp, number, argument, true_value, false_value, null_value, base64,
                  collection_operator_match, subquery, key_path> {
};
struct case_insensitive : TAOCPP_PEGTL_ISTRING("[c]") {};

struct eq : seq< sor< two< '=' >, one< '=' > >, star< blank >, opt< case_insensitive > >{};
struct noteq : seq< sor< tao::pegtl::string< '!', '=' >, tao::pegtl::string< '<', '>' > >, star< blank >, opt< case_insensitive > > {};
struct in : seq<string_token_t("in"), star<blank>, opt<case_insensitive>> {
};
struct lteq : sor< tao::pegtl::string< '<', '=' >, tao::pegtl::string< '=', '<' > > {};
struct lt : one< '<' > {};
struct gteq : sor< tao::pegtl::string< '>', '=' >, tao::pegtl::string< '=', '>' > > {};
struct gt : one< '>' > {};
struct contains : string_token_t("contains") {};
struct begins : string_token_t("beginswith") {};
struct ends : string_token_t("endswith") {};
struct like : string_token_t("like") {};
struct between : string_token_t("between") {};

struct sort_prefix : seq< string_token_t("sort"), star< blank >, one< '(' > > {};
struct distinct_prefix : seq< string_token_t("distinct"), star< blank >, one< '(' > > {};
struct ascending : seq< sor< string_token_t("ascending"), string_token_t("asc") > > {};
struct descending : seq< sor< string_token_t("descending"), string_token_t("desc") > > {};
struct descriptor_property : disable< key_path > {};
struct sort_param : seq< star< blank >, descriptor_property, plus< blank >, sor< ascending, descending >, star< blank > > {};
struct sort : seq< sort_prefix, sort_param, star< seq< one< ',' >, sort_param > >, one< ')' > > {};
struct distinct_param : seq< star< blank >, descriptor_property, star< blank > > {};
struct distinct : seq < distinct_prefix, distinct_param, star< seq< one< ',' >, distinct_param > >, one< ')' > > {};
<<<<<<< HEAD
struct limit_param : disable<int_num> {
};
struct limit : seq<string_token_t("limit"), star<blank>, one<'('>, star<blank>, limit_param, star<blank>, one<')'>> {
};
struct predicate_suffix_modifier : sor<sort, distinct, limit> {
=======
struct limit_param : disable < int_num > {};
struct limit : seq < string_token_t("limit"), star< blank >, one< '(' >, star< blank >, limit_param, star < blank >, one < ')' > > {};
struct include : seq<string_token_t("include"), star<blank>, one<'('>,
                     list<seq<star<blank>, descriptor_property, star<blank>>, one<','>>, one<')'>> {
};
struct predicate_suffix_modifier : sor<sort, distinct, limit, include> {
>>>>>>> 807777db
};

struct string_oper : seq< sor< contains, begins, ends, like>, star< blank >, opt< case_insensitive > > {};
// "=" is equality and since other operators can start with "=" we must check equal last
struct symbolic_oper : sor< noteq, lteq, lt, gteq, gt, eq, in, between > {};

// predicates
struct comparison_pred : seq< expr, pad< sor< string_oper, symbolic_oper >, blank >, expr > {};

// we need to alias the group tokens because these are also used in other expressions above and we have to match
// the predicate group tokens without also matching () in other expressions.
struct begin_pred_group : one<'('> {
};
struct end_pred_group : one<')'> {
};

struct group_pred : if_must<begin_pred_group, pad<pred, blank>, end_pred_group> {
};
struct true_pred : string_token_t("truepredicate") {};
struct false_pred : string_token_t("falsepredicate") {};

struct not_pre : seq< sor< one< '!' >, string_token_t("not") > > {};
struct atom_pred
    : seq<opt<not_pre>, pad<sor<group_pred, true_pred, false_pred, agg_shortcut_pred, comparison_pred>, blank>,
          star<pad<predicate_suffix_modifier, blank>>> {
};

struct and_op : pad< sor< two< '&' >, string_token_t("and") >, blank > {};
struct or_op : pad< sor< two< '|' >, string_token_t("or") >, blank > {};

struct or_ext : if_must< or_op, pred > {};
struct and_ext : if_must< and_op, pred > {};
struct and_pred : seq< atom_pred, star< and_ext > > {};

struct pred : seq< and_pred, star< or_ext > > {};

// state
struct ParserState
{
    std::vector<Predicate *> group_stack;
    std::vector<std::string> timestamp_input_buffer;
    std::string collection_key_path_prefix, collection_key_path_suffix;
    Expression::KeyPathOp pending_op;
    DescriptorOrderingState ordering_state;
    DescriptorOrderingState::SingleOrderingState temp_ordering;
    std::string subquery_path, subquery_var;
    std::vector<Predicate> subqueries;
    Predicate::ComparisonType pending_comparison_type;

    Predicate *current_group()
    {
        return group_stack.back();
    }

    Predicate *last_predicate()
    {
        Predicate *pred = current_group();
        while (pred->type != Predicate::Type::Comparison && pred->cpnd.sub_predicates.size()) {
            pred = &pred->cpnd.sub_predicates.back();
        }
        return pred;
    }

    void add_predicate_to_current_group(Predicate::Type type)
    {
        current_group()->cpnd.sub_predicates.emplace_back(type, negate_next);
        negate_next = false;

        if (current_group()->cpnd.sub_predicates.size() > 1) {
            if (next_type == Predicate::Type::Or) {
                apply_or();
            }
            else {
                apply_and();
            }
        }
    }

    bool negate_next = false;
    Predicate::Type next_type = Predicate::Type::And;
    Expression* last_expression = nullptr;

    void add_collection_aggregate_expression()
    {
        add_expression(Expression(collection_key_path_prefix, pending_op, collection_key_path_suffix));
        collection_key_path_prefix = "";
        collection_key_path_suffix = "";
        pending_op = Expression::KeyPathOp::None;
    }

    void apply_list_aggregate_operation()
    {
        last_predicate()->cmpr.compare_type = pending_comparison_type;
        pending_comparison_type = Predicate::ComparisonType::Unspecified;
    }

    void add_expression(Expression && exp)
    {
        Predicate *current = last_predicate();
        if (current->type == Predicate::Type::Comparison && current->cmpr.expr[1].type == parser::Expression::Type::None) {
            current->cmpr.expr[1] = std::move(exp);
            last_expression = &(current->cmpr.expr[1]);
        }
        else {
            add_predicate_to_current_group(Predicate::Type::Comparison);
            last_predicate()->cmpr.expr[0] = std::move(exp);
            last_expression = &(last_predicate()->cmpr.expr[0]);
        }
    }

    void add_timestamp_from_buffer()
    {
        add_expression(Expression(std::move(timestamp_input_buffer))); // moving contents clears buffer
    }

    void apply_or()
    {
        Predicate *group = current_group();
        if (group->type == Predicate::Type::Or) {
            return;
        }

        // convert to OR
        group->type = Predicate::Type::Or;
        if (group->cpnd.sub_predicates.size() > 2) {
            // split the current group into an AND group ORed with the last subpredicate
            Predicate new_sub(Predicate::Type::And);
            new_sub.cpnd.sub_predicates = std::move(group->cpnd.sub_predicates);

            group->cpnd.sub_predicates = { new_sub, std::move(new_sub.cpnd.sub_predicates.back()) };
            group->cpnd.sub_predicates[0].cpnd.sub_predicates.pop_back();
        }
    }

    void apply_and()
    {
        if (current_group()->type == Predicate::Type::And) {
            return;
        }

        auto &sub_preds = current_group()->cpnd.sub_predicates;
        auto second_last = sub_preds.end() - 2;
        if (second_last->type == Predicate::Type::And && !second_last->negate) {
            // make a new and group populated with the last two predicates
            second_last->cpnd.sub_predicates.push_back(std::move(sub_preds.back()));
            sub_preds.pop_back();
        }
        else {
            // otherwise combine last two into a new AND group
            Predicate pred(Predicate::Type::And);
            pred.cpnd.sub_predicates.insert(pred.cpnd.sub_predicates.begin(), second_last, sub_preds.end());
            sub_preds.erase(second_last, sub_preds.end());
            sub_preds.emplace_back(std::move(pred));
        }
    }
};

// rules
template< typename Rule >
struct action : nothing< Rule > {};

#ifdef REALM_PARSER_PRINT_TOKENS
    #define DEBUG_PRINT_TOKEN(string) do { std::cout << string << std::endl; } while (0)
#else
    #define DEBUG_PRINT_TOKEN(string) do { static_cast<void>(string); } while (0)
#endif

template<> struct action< and_op >
{
    template< typename Input >
    static void apply(const Input&, ParserState& state)
    {
        DEBUG_PRINT_TOKEN("<and>");
        state.next_type = Predicate::Type::And;
    }
};

template<> struct action< or_op >
{
    template< typename Input >
    static void apply(const Input&, ParserState & state)
    {
        DEBUG_PRINT_TOKEN("<or>");
        state.next_type = Predicate::Type::Or;
    }
};


#define EXPRESSION_ACTION(rule, type)                                                                                \
    template <>                                                                                                      \
    struct action<rule> {                                                                                            \
        template <typename Input>                                                                                    \
        static void apply(const Input& in, ParserState& state)                                                       \
        {                                                                                                            \
            DEBUG_PRINT_TOKEN("expression:" + in.string() + #rule);                                                  \
            state.add_expression(Expression(type, in.string()));                                                     \
        }                                                                                                            \
    };

EXPRESSION_ACTION(dq_string_content, Expression::Type::String)
EXPRESSION_ACTION(sq_string_content, Expression::Type::String)
EXPRESSION_ACTION(key_path, Expression::Type::KeyPath)
EXPRESSION_ACTION(number, Expression::Type::Number)
EXPRESSION_ACTION(true_value, Expression::Type::True)
EXPRESSION_ACTION(false_value, Expression::Type::False)
EXPRESSION_ACTION(null_value, Expression::Type::Null)
EXPRESSION_ACTION(argument_index, Expression::Type::Argument)
EXPRESSION_ACTION(base64, Expression::Type::Base64)

template<> struct action< timestamp >
{
    template< typename Input >
    static void apply(const Input& in, ParserState & state)
    {
        DEBUG_PRINT_TOKEN(in.string());
        state.add_timestamp_from_buffer();
    }
};

template<> struct action< first_timestamp_number >
{
    template< typename Input >
    static void apply(const Input& in, ParserState & state)
    {
        DEBUG_PRINT_TOKEN(in.string());
        // the grammer might attempt to match a timestamp and get part way and fail,
        // so everytime we start again we need to clear the buffer.
        state.timestamp_input_buffer.clear();
        state.timestamp_input_buffer.push_back(in.string());
    }
};

template<> struct action< timestamp_number >
{
    template< typename Input >
    static void apply(const Input& in, ParserState & state)
    {
        DEBUG_PRINT_TOKEN(in.string());
        state.timestamp_input_buffer.push_back(in.string());
    }
};


template<> struct action< descriptor_property >
{
    template< typename Input >
    static void apply(const Input& in, ParserState & state)
    {
        DEBUG_PRINT_TOKEN(in.string());
        DescriptorOrderingState::PropertyState p;
        p.key_path = in.string();
        p.ascending = false; // will be overwritten by the required order specification next
        state.temp_ordering.properties.push_back(p);
    }
};

template<> struct action< ascending >
{
    template< typename Input >
    static void apply(const Input& in, ParserState & state)
    {
        DEBUG_PRINT_TOKEN(in.string());
        REALM_ASSERT_DEBUG(state.temp_ordering.properties.size() > 0);
        state.temp_ordering.properties.back().ascending = true;
    }
};

template<> struct action< descending >
{
    template< typename Input >
    static void apply(const Input& in, ParserState & state)
    {
        DEBUG_PRINT_TOKEN(in.string());
        REALM_ASSERT_DEBUG(state.temp_ordering.properties.size() > 0);
        state.temp_ordering.properties.back().ascending = false;
    }
};

template<> struct action< sort_prefix >
{
    template< typename Input >
    static void apply(const Input& in, ParserState & state)
    {
        DEBUG_PRINT_TOKEN(in.string());
        // This clears the temp buffer when a distinct clause starts. It makes sure there is no temp properties that
        // were added if previous properties started matching but it wasn't actuallly a full distinct/sort match
        state.temp_ordering.properties.clear();
    }
};

template<> struct action< distinct_prefix >
{
    template< typename Input >
    static void apply(const Input& in, ParserState & state)
    {
        DEBUG_PRINT_TOKEN(in.string());
        // This clears the temp buffer when a distinct clause starts. It makes sure there is no temp properties that
        // were added if previous properties started matching but it wasn't actuallly a full distinct/sort match
        state.temp_ordering.properties.clear();
    }
};

template<> struct action< sort >
{
    template< typename Input >
    static void apply(const Input& in, ParserState & state)
    {
        DEBUG_PRINT_TOKEN(in.string());
        state.temp_ordering.type = DescriptorOrderingState::SingleOrderingState::DescriptorType::Sort;
        state.ordering_state.orderings.push_back(state.temp_ordering);
        state.temp_ordering.properties.clear();
    }
};

template<> struct action< distinct >
{
    template< typename Input >
    static void apply(const Input& in, ParserState & state)
    {
        DEBUG_PRINT_TOKEN(in.string());
        state.temp_ordering.type = DescriptorOrderingState::SingleOrderingState::DescriptorType::Distinct;
        state.ordering_state.orderings.push_back(state.temp_ordering);
        state.temp_ordering.properties.clear();
    }
};

template <>
<<<<<<< HEAD
struct action<limit_param> {
    template <typename Input>
    static void apply(const Input& in, ParserState& state)
=======
struct action<include> {
    template <typename Input>
    static void apply(const Input& in, ParserState& state)
    {
        DEBUG_PRINT_TOKEN(in.string());
        state.temp_ordering.type = DescriptorOrderingState::SingleOrderingState::DescriptorType::Include;
        state.ordering_state.orderings.push_back(state.temp_ordering);
        state.temp_ordering.properties.clear();
    }
};

template<> struct action< limit_param >
{
    template< typename Input >
    static void apply(const Input& in, ParserState & state)
>>>>>>> 807777db
    {
        DEBUG_PRINT_TOKEN(in.string() + " LIMIT PARAM");
        try {
            DescriptorOrderingState::SingleOrderingState limit_state;
            limit_state.type = DescriptorOrderingState::SingleOrderingState::DescriptorType::Limit;
            limit_state.limit = realm::util::stot<size_t>(in.string());
            state.ordering_state.orderings.push_back(limit_state);
        }
        catch (...) {
            const static std::string message =
                "Invalid Predicate. 'LIMIT' accepts a positive integer parameter eg: 'LIMIT(10)'";
            throw tao::pegtl::parse_error(message, in);
        }
    }
};

template <>
struct action<sub_path> {
    template <typename Input>
    static void apply(const Input& in, ParserState& state)
    {
        DEBUG_PRINT_TOKEN(in.string() + " SUB PATH");
        state.subquery_path = in.string();
    }
};

template <>
struct action<sub_var_name> {
    template <typename Input>
    static void apply(const Input& in, ParserState& state)
    {
        DEBUG_PRINT_TOKEN(in.string() + " SUB VAR NAME");
        state.subquery_var = in.string();
    }
};

// the preamble acts as the opening for a sub predicate group which is the subquery conditions
template <>
struct action<sub_preamble> {
    template <typename Input>
    static void apply(const Input& in, ParserState& state)
    {
        DEBUG_PRINT_TOKEN(in.string() + "<BEGIN SUBQUERY CONDITIONS>");

        Expression exp(Expression::Type::SubQuery);
        exp.subquery_path = state.subquery_path;
        exp.subquery_var = state.subquery_var;
        exp.subquery = std::make_shared<Predicate>(Predicate::Type::And);
        REALM_ASSERT_DEBUG(!state.subquery_var.empty() && !state.subquery_path.empty());
        Predicate* sub_pred = exp.subquery.get();
        state.add_expression(std::move(exp));
        state.group_stack.push_back(sub_pred);
    }
};


// once the whole subquery syntax is matched, we close the subquery group and add the expression
template <>
struct action<subquery> {
    template <typename Input>
    static void apply(const Input& in, ParserState& state)
    {
        DEBUG_PRINT_TOKEN(in.string() + "<END SUBQUERY CONDITIONS>");
        state.group_stack.pop_back();
    }
};

#define COLLECTION_OPERATION_ACTION(rule, type)                                                                      \
    template <>                                                                                                      \
    struct action<rule> {                                                                                            \
        template <typename Input>                                                                                    \
        static void apply(const Input& in, ParserState& state)                                                       \
        {                                                                                                            \
            DEBUG_PRINT_TOKEN("operation: " + in.string());                                                          \
            state.pending_op = type;                                                                                 \
        }                                                                                                            \
    };


COLLECTION_OPERATION_ACTION(min, Expression::KeyPathOp::Min)
COLLECTION_OPERATION_ACTION(max, Expression::KeyPathOp::Max)
COLLECTION_OPERATION_ACTION(sum, Expression::KeyPathOp::Sum)
COLLECTION_OPERATION_ACTION(avg, Expression::KeyPathOp::Avg)
COLLECTION_OPERATION_ACTION(count, Expression::KeyPathOp::Count)
COLLECTION_OPERATION_ACTION(size, Expression::KeyPathOp::SizeString)
COLLECTION_OPERATION_ACTION(backlink_count, Expression::KeyPathOp::BacklinkCount)

template<> struct action< key_path_prefix > {
    template< typename Input >
    static void apply(const Input& in, ParserState& state) {
        DEBUG_PRINT_TOKEN("key_path_prefix: " + in.string());
        state.collection_key_path_prefix = in.string();
    }
};

template<> struct action< key_path_suffix > {
    template< typename Input >
    static void apply(const Input& in, ParserState& state) {
        DEBUG_PRINT_TOKEN("key_path_suffix: " + in.string());
        state.collection_key_path_suffix = in.string();
    }
};

template<> struct action< collection_operator_match > {
    template< typename Input >
    static void apply(const Input& in, ParserState& state) {
        DEBUG_PRINT_TOKEN(in.string());
        state.add_collection_aggregate_expression();
    }
};

#define LIST_AGG_OP_TYPE_ACTION(rule, type)                                                                          \
    template <>                                                                                                      \
    struct action<rule> {                                                                                            \
        template <typename Input>                                                                                    \
        static void apply(const Input& in, ParserState& state)                                                       \
        {                                                                                                            \
            DEBUG_PRINT_TOKEN(in.string() + #rule);                                                                  \
            state.pending_comparison_type = type;                                                                    \
        }                                                                                                            \
    };

LIST_AGG_OP_TYPE_ACTION(agg_any, Predicate::ComparisonType::Any)
LIST_AGG_OP_TYPE_ACTION(agg_all, Predicate::ComparisonType::All)
LIST_AGG_OP_TYPE_ACTION(agg_none, Predicate::ComparisonType::None)

template <>
struct action<agg_shortcut_pred> {
    template <typename Input>
    static void apply(const Input& in, ParserState& state)
    {
        DEBUG_PRINT_TOKEN(in.string() + " Aggregate shortcut matched");
        state.apply_list_aggregate_operation();
    }
};

template<> struct action< true_pred >
{
    template< typename Input >
    static void apply(const Input& in, ParserState & state)
    {
        DEBUG_PRINT_TOKEN(in.string());
        state.add_predicate_to_current_group(Predicate::Type::True);
    }
};

template<> struct action< false_pred >
{
    template< typename Input >
    static void apply(const Input& in, ParserState & state)
    {
        DEBUG_PRINT_TOKEN(in.string());
        state.add_predicate_to_current_group(Predicate::Type::False);
    }
};

#define OPERATOR_ACTION(rule, oper)                                                                                  \
    template <>                                                                                                      \
    struct action<rule> {                                                                                            \
        template <typename Input>                                                                                    \
        static void apply(const Input& in, ParserState& state)                                                       \
        {                                                                                                            \
            DEBUG_PRINT_TOKEN(in.string() + #oper);                                                                  \
            state.last_predicate()->cmpr.op = oper;                                                                  \
        }                                                                                                            \
    };

OPERATOR_ACTION(eq, Predicate::Operator::Equal)
OPERATOR_ACTION(noteq, Predicate::Operator::NotEqual)
OPERATOR_ACTION(in, Predicate::Operator::In)
OPERATOR_ACTION(gteq, Predicate::Operator::GreaterThanOrEqual)
OPERATOR_ACTION(gt, Predicate::Operator::GreaterThan)
OPERATOR_ACTION(lteq, Predicate::Operator::LessThanOrEqual)
OPERATOR_ACTION(lt, Predicate::Operator::LessThan)
OPERATOR_ACTION(begins, Predicate::Operator::BeginsWith)
OPERATOR_ACTION(ends, Predicate::Operator::EndsWith)
OPERATOR_ACTION(contains, Predicate::Operator::Contains)
OPERATOR_ACTION(like, Predicate::Operator::Like)

template<> struct action< between >
{
    template< typename Input >
    static void apply(const Input& in, ParserState&)
    {
        const static std::string message = "Invalid Predicate. The 'between' operator is not supported yet, please rewrite the expression using '>' and '<'.";
        throw tao::pegtl::parse_error(message, in);
    }
};

template<> struct action< case_insensitive >
{
    template< typename Input >
    static void apply(const Input& in, ParserState & state)
    {
        DEBUG_PRINT_TOKEN(in.string());
        state.last_predicate()->cmpr.option = Predicate::OperatorOption::CaseInsensitive;
    }
};

template <>
struct action<begin_pred_group> {
    template< typename Input >
    static void apply(const Input&, ParserState & state)
    {
        DEBUG_PRINT_TOKEN("<begin_group>");
        state.add_predicate_to_current_group(Predicate::Type::And);
        state.group_stack.push_back(state.last_predicate());
    }
};

template<> struct action< group_pred >
{
    template< typename Input >
    static void apply(const Input&, ParserState & state)
    {
        DEBUG_PRINT_TOKEN("<end_group>");
        state.group_stack.pop_back();
    }
};

template<> struct action< not_pre >
{
    template< typename Input >
    static void apply(const Input&, ParserState & state)
    {
        DEBUG_PRINT_TOKEN("<not>");
        state.negate_next = true;
    }
};

template< typename Rule >
struct error_message_control : tao::pegtl::normal< Rule >
{
    static const std::string error_message;

    template< typename Input, typename ... States >
    static void raise(const Input& in, States&&...)
    {
        throw tao::pegtl::parse_error(error_message, in);
    }
};

template <typename Rule>
struct error_message_control_include : tao::pegtl::normal<Rule> {
    static const std::string error_message;

    template <typename Input, typename... States>
    static void raise(const Input& in, States&&...)
    {
        throw tao::pegtl::parse_error(error_message, in);
    }
};


template<>
const std::string error_message_control< chars >::error_message = "Invalid characters in string constant.";

template< typename Rule>
const std::string error_message_control< Rule >::error_message = "Invalid predicate.";

template <typename Rule>
const std::string error_message_control_include<Rule>::error_message =
    "Invalid syntax encountered while parsing key path for 'INCLUDE'.";


ParserResult parse(const char* query)
{
    StringData sd(query); // assumes c-style null termination
    return parse(sd);
}

ParserResult parse(const std::string& query)
{
    StringData sd(query);
    return parse(sd);
}

ParserResult parse(const StringData& query)
{
    DEBUG_PRINT_TOKEN(query);

    Predicate out_predicate(Predicate::Type::And);

    ParserState state;
    state.group_stack.push_back(&out_predicate);

    // pegtl::memory_input does not make a copy, it operates on pointers to the contiguous data
    tao::pegtl::memory_input<> input(query.data(), query.size(), query);
    tao::pegtl::parse< must< pred, eof >, action, error_message_control >(input, state);
    if (out_predicate.type == Predicate::Type::And && out_predicate.cpnd.sub_predicates.size() == 1) {
        return ParserResult{ std::move(out_predicate.cpnd.sub_predicates.back()), state.ordering_state };
    }

    return ParserResult{std::move(out_predicate), state.ordering_state};
}

DescriptorOrderingState parse_include_path(const realm::StringData& path)
{
    DEBUG_PRINT_TOKEN(path);

    Predicate out_predicate(Predicate::Type::And);
    ParserState state;
    state.group_stack.push_back(&out_predicate);

    // pegtl::memory_input does not make a copy, it operates on pointers to the contiguous data
    tao::pegtl::memory_input<> input(path.data(), path.size(), path);
    tao::pegtl::parse<must<descriptor_property, eof>, action, error_message_control_include>(input, state);

    state.temp_ordering.type = DescriptorOrderingState::SingleOrderingState::DescriptorType::Include;
    state.ordering_state.orderings.push_back(state.temp_ordering);
    state.temp_ordering.properties.clear();

    return state.ordering_state;
}

size_t analyze_grammar()
{
    return analyze<pred>();
}

}}<|MERGE_RESOLUTION|>--- conflicted
+++ resolved
@@ -185,20 +185,14 @@
 struct sort : seq< sort_prefix, sort_param, star< seq< one< ',' >, sort_param > >, one< ')' > > {};
 struct distinct_param : seq< star< blank >, descriptor_property, star< blank > > {};
 struct distinct : seq < distinct_prefix, distinct_param, star< seq< one< ',' >, distinct_param > >, one< ')' > > {};
-<<<<<<< HEAD
 struct limit_param : disable<int_num> {
 };
 struct limit : seq<string_token_t("limit"), star<blank>, one<'('>, star<blank>, limit_param, star<blank>, one<')'>> {
 };
-struct predicate_suffix_modifier : sor<sort, distinct, limit> {
-=======
-struct limit_param : disable < int_num > {};
-struct limit : seq < string_token_t("limit"), star< blank >, one< '(' >, star< blank >, limit_param, star < blank >, one < ')' > > {};
 struct include : seq<string_token_t("include"), star<blank>, one<'('>,
                      list<seq<star<blank>, descriptor_property, star<blank>>, one<','>>, one<')'>> {
 };
 struct predicate_suffix_modifier : sor<sort, distinct, limit, include> {
->>>>>>> 807777db
 };
 
 struct string_oper : seq< sor< contains, begins, ends, like>, star< blank >, opt< case_insensitive > > {};
@@ -526,27 +520,21 @@
 };
 
 template <>
-<<<<<<< HEAD
+struct action<include> {
+    template <typename Input>
+    static void apply(const Input& in, ParserState& state)
+    {
+        DEBUG_PRINT_TOKEN(in.string());
+        state.temp_ordering.type = DescriptorOrderingState::SingleOrderingState::DescriptorType::Include;
+        state.ordering_state.orderings.push_back(state.temp_ordering);
+        state.temp_ordering.properties.clear();
+    }
+};
+
+template <>
 struct action<limit_param> {
     template <typename Input>
     static void apply(const Input& in, ParserState& state)
-=======
-struct action<include> {
-    template <typename Input>
-    static void apply(const Input& in, ParserState& state)
-    {
-        DEBUG_PRINT_TOKEN(in.string());
-        state.temp_ordering.type = DescriptorOrderingState::SingleOrderingState::DescriptorType::Include;
-        state.ordering_state.orderings.push_back(state.temp_ordering);
-        state.temp_ordering.properties.clear();
-    }
-};
-
-template<> struct action< limit_param >
-{
-    template< typename Input >
-    static void apply(const Input& in, ParserState & state)
->>>>>>> 807777db
     {
         DEBUG_PRINT_TOKEN(in.string() + " LIMIT PARAM");
         try {
