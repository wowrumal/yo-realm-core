#include <stdint.h> // unint8_t etc
#include <cstdlib>
#include <cstring>
#include <climits>
#include <sstream>
#include <iostream>
#include <iomanip>

#include <tightdb/impl/destroy_guard.hpp>
#include <tightdb/column.hpp>
#include <tightdb/column_table.hpp>
#include <tightdb/column_mixed.hpp>
#include <tightdb/query_engine.hpp>

using namespace std;
using namespace tightdb;
using namespace tightdb::util;


namespace {

/*
// Input:
//     vals:   An array of values
//     idx0:   Array of indexes pointing into vals, sorted with respect to vals
//     idx1:   Array of indexes pointing into vals, sorted with respect to vals
//     idx0 and idx1 are allowed not to contain index pointers to *all* elements in vals
//     (idx0->size() + idx1->size() < vals.size() is OK).
// Output:
//     idxres: Merged array of indexes sorted with respect to vals
void merge_core_references(Array* vals, Array* idx0, Array* idx1, Array* idxres)
{
    int64_t v0, v1;
    size_t i0, i1;
    size_t p0 = 0, p1 = 0;
    size_t s0 = idx0->size();
    size_t s1 = idx1->size();

    i0 = idx0->get_as_ref(p0++);
    i1 = idx1->get_as_ref(p1++);
    v0 = vals->get(i0);
    v1 = vals->get(i1);

    for (;;) {
        if (v0 < v1) {
            idxres->add(i0);
            // Only check p0 if it has been modified :)
            if (p0 == s0)
                break;
            i0 = idx0->get_as_ref(p0++);
            v0 = vals->get(i0);
        }
        else {
            idxres->add(i1);
            if (p1 == s1)
                break;
            i1 = idx1->get_as_ref(p1++);
            v1 = vals->get(i1);
        }
    }

    if (p0 == s0)
        p0--;
    else
        p1--;

    while (p0 < s0) {
        i0 = idx0->get_as_ref(p0++);
        idxres->add(i0);
    }
    while (p1 < s1) {
        i1 = idx1->get_as_ref(p1++);
        idxres->add(i1);
    }

    TIGHTDB_ASSERT(idxres->size() == idx0->size() + idx1->size());
}


// Merge two sorted arrays into a single sorted array
void merge_core(const Array& a0, const Array& a1, Array& res)
{
    TIGHTDB_ASSERT(res.is_empty());

    size_t p0 = 0;
    size_t p1 = 0;
    const size_t s0 = a0.size();
    const size_t s1 = a1.size();

    int64_t v0 = a0.get(p0++);
    int64_t v1 = a1.get(p1++);

    for (;;) {
        if (v0 < v1) {
            res.add(v0);
            if (p0 == s0)
                break;
            v0 = a0.get(p0++);
        }
        else {
            res.add(v1);
            if (p1 == s1)
                break;
            v1 = a1.get(p1++);
        }
    }

    if (p0 == s0)
        --p0;
    else
        --p1;

    while (p0 < s0) {
        v0 = a0.get(p0++);
        res.add(v0);
    }
    while (p1 < s1) {
        v1 = a1.get(p1++);
        res.add(v1);
    }

    TIGHTDB_ASSERT(res.size() == a0.size() + a1.size());
}


// Input:
//     ArrayList: An array of references to non-instantiated Arrays of values. The values in each array must be in sorted order
// Return value:
//     Merge-sorted array of all values
Array* merge(const Array& array_list)
{
    size_t size = array_list.size();

    if (size == 1)
        return null_ptr; // already sorted

    Array left_half, right_half;
    const size_t leftSize = size / 2;
    for (size_t t = 0; t < leftSize; ++t)
        left_half.add(array_list.get(t));
    for (size_t t = leftSize; t < size; ++t)
        right_half.add(array_list.get(t));

    // We merge left-half-first instead of bottom-up so that we access the same data in each call
    // so that it's in cache, at least for the first few iterations until lists get too long
    Array* left = merge(left_half);
    Array* right = merge(right_half);
    Array* res = new Array();

    if (left && right)
        merge_core(*left, *right, *res);
    else if (left) {
        ref_type ref = right_half.get_as_ref(0);
        Array right0(ref, 0);
        merge_core(*left, right0, *res);
    }
    else if (right) {
        ref_type ref = left_half.get_as_ref(0);
        Array left0(ref, 0);
        merge_core(left0, *right, *res);
    }

    // Clean-up
    left_half.destroy();
    right_half.destroy();
    if (left)
        left->destroy();
    if (right)
        right->destroy();
    delete left;
    delete right;

    return res; // receiver now own the array, and has to delete it when done
}


// Input:
//     valuelist:   One array of values
//     indexlists:  Array of pointers to non-instantiated Arrays of index numbers into valuelist
// Output:
//     indexresult: Array of indexes into valuelist, sorted with respect to values in valuelist
// TODO: Set owner of created arrays and destroy/delete them if created by merge_references()
void merge_references(Array* valuelist, Array* indexlists, Array** indexresult)
{
    if (indexlists->size() == 1) {
//      size_t ref = valuelist->get(0);
        *indexresult = reinterpret_cast<Array*>(indexlists->get(0));
        return;
    }

    Array leftV, rightV;
    Array leftI, rightI;
    size_t leftSize = indexlists->size() / 2;
    for (size_t t = 0; t < leftSize; t++) {
        leftV.add(indexlists->get(t));
        leftI.add(indexlists->get(t));
    }
    for (size_t t = leftSize; t < indexlists->size(); t++) {
        rightV.add(indexlists->get(t));
        rightI.add(indexlists->get(t));
    }

    Array* li;
    Array* ri;

    Array* resI = new Array;

    // We merge left-half-first instead of bottom-up so that we access the same data in each call
    // so that it's in cache, at least for the first few iterations until lists get too long
    merge_references(valuelist, &leftI, &ri);
    merge_references(valuelist, &rightI, &li);
    merge_core_references(valuelist, li, ri, resI);

    *indexresult = resI;
}
*/

} // anonymous namespace


void ColumnBase::update_from_parent(size_t old_baseline) TIGHTDB_NOEXCEPT
{
    m_array->update_from_parent(old_baseline);
}


namespace {

struct GetSizeFromRef {
    const ref_type m_ref;
    Allocator& m_alloc;
    size_t m_size;
    GetSizeFromRef(ref_type r, Allocator& a): m_ref(r), m_alloc(a), m_size(0) {}
    template<class Col> void call() TIGHTDB_NOEXCEPT
    {
        m_size = Col::get_size_from_ref(m_ref, m_alloc);
    }
};

template<class Op> void col_type_deleg(Op& op, ColumnType type)
{
    switch (type) {
        case col_type_Int:
        case col_type_Bool:
        case col_type_DateTime:
        case col_type_Link:
            op.template call<Column>();
            return;
        case col_type_String:
            op.template call<AdaptiveStringColumn>();
            return;
        case col_type_StringEnum:
            op.template call<ColumnStringEnum>();
            return;
        case col_type_Binary:
            op.template call<ColumnBinary>();
            return;
        case col_type_Table:
            op.template call<ColumnTable>();
            return;
        case col_type_Mixed:
            op.template call<ColumnMixed>();
            return;
        case col_type_Float:
            op.template call<ColumnFloat>();
            return;
        case col_type_Double:
            op.template call<ColumnDouble>();
            return;
        case col_type_Reserved1:
        case col_type_Reserved4:
        case col_type_LinkList:
        case col_type_BackLink:
            break;
    }
    TIGHTDB_ASSERT(false);
}


class TreeWriter {
public:
    TreeWriter(_impl::OutputStream&) TIGHTDB_NOEXCEPT;
    ~TreeWriter() TIGHTDB_NOEXCEPT;

    void add_leaf_ref(ref_type child_ref, size_t elems_in_child, ref_type* is_last);

private:
    Allocator& m_alloc;
    _impl::OutputStream& m_out;
    class ParentLevel;
    UniquePtr<ParentLevel> m_last_parent_level;
};

class TreeWriter::ParentLevel {
public:
    ParentLevel(Allocator&, _impl::OutputStream&, size_t max_elems_per_child);
    ~ParentLevel() TIGHTDB_NOEXCEPT;

    void add_child_ref(ref_type child_ref, size_t elems_in_child,
                       bool leaf_or_compact, ref_type* is_last);

private:
    const size_t m_max_elems_per_child; // A power of `TIGHTDB_MAX_LIST_SIZE`
    size_t m_elems_in_parent; // Zero if reinitialization is needed
    bool m_is_on_general_form; // Defined only when m_elems_in_parent > 0
    Array m_main, m_offsets;
    _impl::OutputStream& m_out;
    UniquePtr<ParentLevel> m_prev_parent_level;
};


inline TreeWriter::TreeWriter(_impl::OutputStream& out) TIGHTDB_NOEXCEPT:
    m_alloc(Allocator::get_default()),
    m_out(out)
{
}

inline TreeWriter::~TreeWriter() TIGHTDB_NOEXCEPT
{
}

void TreeWriter::add_leaf_ref(ref_type leaf_ref, size_t elems_in_leaf, ref_type* is_last)
{
    if (!m_last_parent_level) {
        if (is_last) {
            *is_last = leaf_ref;
            return;
        }
        m_last_parent_level.reset(new ParentLevel(m_alloc, m_out,
                                                  TIGHTDB_MAX_LIST_SIZE)); // Throws
    }
    bool leaf_or_compact = true;
    m_last_parent_level->add_child_ref(leaf_ref, elems_in_leaf,
                                       leaf_or_compact, is_last); // Throws
}


inline TreeWriter::ParentLevel::ParentLevel(Allocator& alloc, _impl::OutputStream& out,
                                            size_t max_elems_per_child):
    m_max_elems_per_child(max_elems_per_child),
    m_elems_in_parent(0),
    m_main(alloc),
    m_offsets(alloc),
    m_out(out)
{
    m_main.create(Array::type_InnerBptreeNode); // Throws
}

inline TreeWriter::ParentLevel::~ParentLevel() TIGHTDB_NOEXCEPT
{
    m_offsets.destroy(); // Shallow
    m_main.destroy(); // Shallow
}

void TreeWriter::ParentLevel::add_child_ref(ref_type child_ref, size_t elems_in_child,
                                            bool leaf_or_compact, ref_type* is_last)
{
    bool force_general_form = !leaf_or_compact ||
        (elems_in_child != m_max_elems_per_child &&
         m_main.size() != 1 + TIGHTDB_MAX_LIST_SIZE - 1 &&
         !is_last);

    // Add the incoming child to this inner node
    if (m_elems_in_parent > 0) { // This node contains children already
        if (!m_is_on_general_form && force_general_form) {
            if (!m_offsets.is_attached())
                m_offsets.create(Array::type_Normal); // Throws
            int_fast64_t v(m_max_elems_per_child); // FIXME: Dangerous cast (unsigned -> signed)
            size_t n = m_main.size();
            for (size_t i = 1; i != n; ++i)
                m_offsets.add(v); // Throws
            m_is_on_general_form = true;
        }
        {
            int_fast64_t v(child_ref); // FIXME: Dangerous cast (unsigned -> signed)
            m_main.add(v); // Throws
        }
        if (m_is_on_general_form) {
            int_fast64_t v(m_elems_in_parent); // FIXME: Dangerous cast (unsigned -> signed)
            m_offsets.add(v); // Throws
        }
        m_elems_in_parent += elems_in_child;
        if (!is_last && m_main.size() < 1 + TIGHTDB_MAX_LIST_SIZE)
          return;
    }
    else { // First child in this node
        m_main.add(0); // Placeholder for `elems_per_child` or `offsets_ref`
        int_fast64_t v(child_ref); // FIXME: Dangerous cast (unsigned -> signed)
        m_main.add(v); // Throws
        m_elems_in_parent = elems_in_child;
        m_is_on_general_form = force_general_form; // `invar:bptree-node-form`
        if (m_is_on_general_form && !m_offsets.is_attached())
            m_offsets.create(Array::type_Normal); // Throws
        if (!is_last)
            return;
    }

    // No more children will be added to this node

    // Write this inner node to the output stream
    if (!m_is_on_general_form) {
        int_fast64_t v(m_max_elems_per_child); // FIXME: Dangerous cast (unsigned -> signed)
        m_main.set(0, 1 + 2*v); // Throws
    }
    else {
        size_t pos = m_offsets.write(m_out); // Throws
        ref_type ref = pos;
        int_fast64_t v(ref); // FIXME: Dangerous cast (unsigned -> signed)
        m_main.set(0, v); // Throws
    }
    {
        int_fast64_t v(m_elems_in_parent); // FIXME: Dangerous cast (unsigned -> signed)
        m_main.add(1 + 2*v); // Throws
    }
    bool recurse = false; // Shallow
    size_t pos = m_main.write(m_out, recurse); // Throws
    ref_type parent_ref = pos;

    // Whether the resulting ref must be added to the previous parent
    // level, or reported as the final ref (through `is_last`) depends
    // on whether more children are going to be added, and on whether
    // a previous parent level already exists
    if (!is_last) {
        if (!m_prev_parent_level) {
            Allocator& alloc = m_main.get_alloc();
            size_t next_level_elems_per_child = m_max_elems_per_child;
            if (int_multiply_with_overflow_detect(next_level_elems_per_child,
                                                  TIGHTDB_MAX_LIST_SIZE))
                throw runtime_error("Overflow in number of elements per child");
            m_prev_parent_level.reset(new ParentLevel(alloc, m_out,
                                                      next_level_elems_per_child)); // Throws
        }
    }
    else if (!m_prev_parent_level) {
        *is_last = parent_ref;
        return;
    }
    m_prev_parent_level->add_child_ref(parent_ref, m_elems_in_parent,
                                       !m_is_on_general_form, is_last); // Throws

    // Clear the arrays in preperation for the next child
    if (!is_last) {
        if (m_offsets.is_attached())
            m_offsets.clear(); // Shallow
        m_main.clear(); // Shallow
        m_elems_in_parent = 0;
    }
}

} // anonymous namespace



size_t ColumnBase::get_size_from_type_and_ref(ColumnType type, ref_type ref,
                                              Allocator& alloc) TIGHTDB_NOEXCEPT
{
    GetSizeFromRef op(ref, alloc);
    col_type_deleg(op, type);
    return op.m_size;
}


class ColumnBase::WriteSliceHandler: public Array::VisitHandler {
public:
    WriteSliceHandler(size_t offset, size_t size, Allocator& alloc,
                      ColumnBase::SliceHandler &slice_handler,
                      _impl::OutputStream& out) TIGHTDB_NOEXCEPT:
        m_begin(offset), m_end(offset + size),
        m_leaf_cache(alloc),
        m_slice_handler(slice_handler),
        m_out(out),
        m_tree_writer(out),
        m_top_ref(0)
    {
    }
    ~WriteSliceHandler() TIGHTDB_NOEXCEPT
    {
    }
    bool visit(const Array::NodeInfo& leaf_info) TIGHTDB_OVERRIDE
    {
        size_t size = leaf_info.m_size, pos;
        size_t leaf_begin = leaf_info.m_offset;
        size_t leaf_end   = leaf_begin + size;
        TIGHTDB_ASSERT(leaf_begin <= m_end);
        TIGHTDB_ASSERT(leaf_end   >= m_begin);
        bool no_slicing = leaf_begin >= m_begin && leaf_end <= m_end;
        if (no_slicing) {
            m_leaf_cache.init_from_mem(leaf_info.m_mem);
            pos = m_leaf_cache.write(m_out); // Throws
        }
        else {
            // Slice the leaf
            Allocator& slice_alloc = Allocator::get_default();
            size_t begin = max(leaf_begin, m_begin);
            size_t end   = min(leaf_end,   m_end);
            size_t offset = begin - leaf_begin;
            size = end - begin;
            MemRef mem =
                m_slice_handler.slice_leaf(leaf_info.m_mem, offset, size, slice_alloc); // Throws
            Array slice(slice_alloc);
            _impl::DeepArrayDestroyGuard dg(&slice);
            slice.init_from_mem(mem);
            pos = slice.write(m_out); // Throws
        }
        ref_type ref = pos;
        ref_type* is_last = 0;
        if (leaf_end >= m_end)
            is_last = &m_top_ref;
        m_tree_writer.add_leaf_ref(ref, size, is_last); // Throws
        return !is_last;
    }
    ref_type get_top_ref() const TIGHTDB_NOEXCEPT
    {
        return m_top_ref;
    }
private:
    size_t m_begin, m_end;
    Array m_leaf_cache;
    ColumnBase::SliceHandler& m_slice_handler;
    _impl::OutputStream& m_out;
    TreeWriter m_tree_writer;
    ref_type m_top_ref;
};


ref_type ColumnBase::write(const Array* root, size_t slice_offset, size_t slice_size,
                           size_t table_size, SliceHandler& handler, _impl::OutputStream& out)
{
    TIGHTDB_ASSERT(root->is_inner_bptree_node());

    size_t offset = slice_offset;
    if (slice_size == 0)
        offset = 0;
    // At this point we know that `offset` refers to an element that
    // exists in the tree (this is required by
    // Array::visit_bptree_leaves()). There are two cases to consider:
    // First, if `slice_size` is non-zero, then `offset` must already
    // refer to an existsing element. If `slice_size` is zero, then
    // `offset` has been set to zero at this point. Zero is the index
    // of an existing element, because the tree cannot be empty at
    // this point. This follows from the fact that the root is an
    // inner node, and that an inner node must contain at least one
    // element (invar:bptree-nonempty-inner +
    // invar:bptree-nonempty-leaf).
    WriteSliceHandler handler_2(offset, slice_size, root->get_alloc(), handler, out);
    const_cast<Array*>(root)->visit_bptree_leaves(offset, table_size, handler_2); // Throws
    return handler_2.get_top_ref();
}


void ColumnBase::introduce_new_root(ref_type new_sibling_ref, Array::TreeInsertBase& state,
                                    bool is_append)
{
    // At this point the original root and its new sibling is either
    // both leaves, or both inner nodes on the same form, compact or
    // general. Due to invar:bptree-node-form, the new root is allowed
    // to be on the compact form if is_append is true and both
    // siblings are either leaves or inner nodes on the compact form.

    Array* orig_root = m_array;
    Allocator& alloc = orig_root->get_alloc();
    ArrayParent* parent = orig_root->get_parent();
    size_t ndx_in_parent = orig_root->get_ndx_in_parent();
    UniquePtr<Array> new_root(new Array(Array::type_InnerBptreeNode,
                                        parent, ndx_in_parent, alloc)); // Throws
    bool compact_form =
        is_append && (!orig_root->is_inner_bptree_node() || orig_root->get(0) % 2 != 0);
    // Something is wrong if we were not appending and the original
    // root is still on the compact form.
    TIGHTDB_ASSERT(!compact_form || is_append);
    if (compact_form) {
        // FIXME: Dangerous cast here (unsigned -> signed)
        int_fast64_t v = state.m_split_offset; // elems_per_child
        new_root->add(1 + 2*v); // Throws
    }
    else {
        Array new_offsets(alloc);
        new_offsets.create(Array::type_Normal); // Throws
        // FIXME: Dangerous cast here (unsigned -> signed)
        new_offsets.add(state.m_split_offset); // Throws
        // FIXME: Dangerous cast here (unsigned -> signed)
        new_root->add(new_offsets.get_ref()); // Throws
    }
    // FIXME: Dangerous cast here (unsigned -> signed)
    new_root->add(orig_root->get_ref()); // Throws
    // FIXME: Dangerous cast here (unsigned -> signed)
    new_root->add(new_sibling_ref); // Throws
    // FIXME: Dangerous cast here (unsigned -> signed)
    int_fast64_t v = state.m_split_size; // total_elems_in_tree
    new_root->add(1 + 2*v); // Throws
    delete orig_root;
    m_array = new_root.release();
}


ref_type ColumnBase::build(size_t* rest_size_ptr, size_t fixed_height,
                           Allocator& alloc, CreateHandler& handler)
{
    size_t rest_size = *rest_size_ptr;
    size_t orig_rest_size = rest_size;
    size_t leaf_size = min(size_t(TIGHTDB_MAX_LIST_SIZE), rest_size);
    rest_size -= leaf_size;
    ref_type node = handler.create_leaf(leaf_size);
    size_t height = 1;
    try {
        for (;;) {
            if (fixed_height > 0 ? fixed_height == height : rest_size == 0) {
                *rest_size_ptr = rest_size;
                return node;
            }
            Array new_inner_node(alloc);
            new_inner_node.create(Array::type_InnerBptreeNode); // Throws
            try {
                int_fast64_t v = orig_rest_size - rest_size; // elems_per_child
                new_inner_node.add(1 + 2*v); // Throws
                v = node; // FIXME: Dangerous cast here (unsigned -> signed)
                new_inner_node.add(v); // Throws
                node = 0;
                size_t num_children = 1;
                for (;;) {
                    ref_type child = build(&rest_size, height, alloc, handler); // Throws
                    try {
                        int_fast64_t v = child; // FIXME: Dangerous cast here (unsigned -> signed)
                        new_inner_node.add(v); // Throws
                    }
                    catch (...) {
                        Array::destroy_deep(child, alloc);
                        throw;
                    }
                    if (rest_size == 0 || ++num_children == TIGHTDB_MAX_LIST_SIZE)
                        break;
                }
                v = orig_rest_size - rest_size; // total_elems_in_tree
                new_inner_node.add(1 + 2*v); // Throws
            }
            catch (...) {
                new_inner_node.destroy_deep();
                throw;
            }
            node = new_inner_node.get_ref();
            ++height;
        }
    }
    catch (...) {
        if (node != 0)
            Array::destroy_deep(node, alloc);
        throw;
    }
}


void Column::clear()
{
    m_array->clear_and_destroy_children();
    if (m_array->is_inner_bptree_node())
        m_array->set_type(Array::type_Normal);
}


namespace {

struct SetLeafElem: Array::UpdateHandler {
    Array m_leaf;
    const int_fast64_t m_value;
    SetLeafElem(Allocator& alloc, int_fast64_t value) TIGHTDB_NOEXCEPT:
        m_leaf(alloc), m_value(value) {}
    void update(MemRef mem, ArrayParent* parent, size_t ndx_in_parent,
                size_t elem_ndx_in_leaf) TIGHTDB_OVERRIDE
    {
        m_leaf.init_from_mem(mem);
        m_leaf.set_parent(parent, ndx_in_parent);
        m_leaf.set(elem_ndx_in_leaf, m_value); // Throws
    }
};

struct AdjustLeafElem: Array::UpdateHandler {
    Array m_leaf;
    const int_fast64_t m_value;
    AdjustLeafElem(Allocator& alloc, int_fast64_t value) TIGHTDB_NOEXCEPT:
    m_leaf(alloc), m_value(value) {}
    void update(MemRef mem, ArrayParent* parent, size_t ndx_in_parent,
                size_t elem_ndx_in_leaf) TIGHTDB_OVERRIDE
    {
        m_leaf.init_from_mem(mem);
        m_leaf.set_parent(parent, ndx_in_parent);
        m_leaf.adjust(elem_ndx_in_leaf, m_value); // Throws
    }
};

} // anonymous namespace

void Column::move_assign(Column& column)
{
    TIGHTDB_ASSERT(&column.get_alloc() == &get_alloc());
    // destroy() and detach() are redundant with the Array::move_assign(), but they exist for completeness to avoid
    // bugs if Array::move_assign() should change behaviour (e.g. no longer call destroy_deep(), etc.).
    destroy();
    get_root_array()->move_assign(*column.get_root_array());
    column.detach();
}

void Column::set(size_t ndx, int64_t value)
{
    TIGHTDB_ASSERT(ndx < size());

    if (!m_array->is_inner_bptree_node()) {
        m_array->set(ndx, value); // Throws
        return;
    }

    SetLeafElem set_leaf_elem(m_array->get_alloc(), value);
    m_array->update_bptree_elem(ndx, set_leaf_elem); // Throws
}

void Column::adjust(size_t ndx, int64_t diff)
{
    TIGHTDB_ASSERT(ndx < size());

    if (!m_array->is_inner_bptree_node()) {
        m_array->adjust(ndx, diff); // Throws
        return;
    }

    AdjustLeafElem set_leaf_elem(m_array->get_alloc(), diff);
    m_array->update_bptree_elem(ndx, set_leaf_elem); // Throws
}


// int64_t specific:

size_t Column::count(int64_t target) const
{
    return size_t(aggregate<int64_t, int64_t, act_Count, Equal>(target, 0, size()));
}

int64_t Column::sum(size_t start, size_t end, size_t limit) const
{
    return aggregate<int64_t, int64_t, act_Sum, None>(0, start, end, limit);
}

double Column::average(size_t start, size_t end, size_t limit) const
{
    if (end == size_t(-1))
        end = size();
    size_t size = end - start;
    if(limit < size)
        size = limit;
    int64_t sum = aggregate<int64_t, int64_t, act_Sum, None>(0, start, end, limit);
    double avg = double(sum) / double(size == 0 ? 1 : size);
    return avg;
}

int64_t Column::minimum(size_t start, size_t end, size_t limit) const
{
    return aggregate<int64_t, int64_t, act_Min, None>(0, start, end, limit);
}

int64_t Column::maximum(size_t start, size_t end, size_t limit) const
{
    return aggregate<int64_t, int64_t, act_Max, None>(0, start, end, limit);
}


/*
// TODO: Set owner of created arrays and destroy/delete them if created by merge_references()
void Column::ReferenceSort(size_t start, size_t end, Column& ref)
{
    Array values; // pointers to non-instantiated arrays of values
    Array indexes; // pointers to instantiated arrays of index pointers
    Array all_values;
    TreeVisitLeafs<Array, Column>(start, end, 0, callme_arrays, &values);

    size_t offset = 0;
    for (size_t t = 0; t < values.size(); t++) {
        Array* i = new Array();
        ref_type ref = values.get_as_ref(t);
        Array v(ref);
        for (size_t j = 0; j < v.size(); j++)
            all_values.add(v.get(j));
        v.ReferenceSort(*i);
        for (size_t n = 0; n < v.size(); n++)
            i->set(n, i->get(n) + offset);
        offset += v.size();
        indexes.add(int64_t(i));
    }

    Array* ResI;

    merge_references(&all_values, &indexes, &ResI);

    for (size_t t = 0; t < ResI->size(); t++)
        ref.add(ResI->get(t));
}
*/


class Column::EraseLeafElem: public EraseHandlerBase {
public:
    Array m_leaf;
    bool m_leaves_have_refs;
    EraseLeafElem(Column& column) TIGHTDB_NOEXCEPT:
        EraseHandlerBase(column), m_leaf(get_alloc()),
        m_leaves_have_refs(false) {}
    bool erase_leaf_elem(MemRef leaf_mem, ArrayParent* parent,
                         size_t leaf_ndx_in_parent,
                         size_t elem_ndx_in_leaf) TIGHTDB_OVERRIDE
    {
        m_leaf.init_from_mem(leaf_mem);
        TIGHTDB_ASSERT(m_leaf.size() >= 1);
        size_t last_ndx = m_leaf.size() - 1;
        if (last_ndx == 0) {
            m_leaves_have_refs = m_leaf.has_refs();
            return true;
        }
        m_leaf.set_parent(parent, leaf_ndx_in_parent);
        size_t ndx = elem_ndx_in_leaf;
        if (ndx == npos)
            ndx = last_ndx;
        m_leaf.erase(ndx); // Throws
        return false;
    }
    void destroy_leaf(MemRef leaf_mem) TIGHTDB_NOEXCEPT TIGHTDB_OVERRIDE
    {
        get_alloc().free_(leaf_mem);
    }
    void replace_root_by_leaf(MemRef leaf_mem) TIGHTDB_OVERRIDE
    {
        UniquePtr<Array> leaf(new Array(get_alloc())); // Throws
        leaf->init_from_mem(leaf_mem);
        replace_root(leaf); // Throws
    }
    void replace_root_by_empty_leaf() TIGHTDB_OVERRIDE
    {
        UniquePtr<Array> leaf(new Array(get_alloc())); // Throws
        leaf->create(m_leaves_have_refs ? Array::type_HasRefs :
                     Array::type_Normal); // Throws
        replace_root(leaf); // Throws
    }
};

void Column::erase(size_t ndx, bool is_last)
{
    TIGHTDB_ASSERT(ndx < size());
    TIGHTDB_ASSERT(is_last == (ndx == size()-1));

    if (!m_array->is_inner_bptree_node()) {
        m_array->erase(ndx); // Throws
        return;
    }

    size_t ndx_2 = is_last ? npos : ndx;
    EraseLeafElem handler(*this);
    Array::erase_bptree_elem(m_array, ndx_2, handler); // Throws
}


void Column::move_last_over(size_t target_row_ndx, size_t last_row_ndx)
{
    TIGHTDB_ASSERT(target_row_ndx < last_row_ndx);
    TIGHTDB_ASSERT(last_row_ndx + 1 == size());

<<<<<<< HEAD
    int_fast64_t value = get(last_row_ndx);
    Column::set(target_row_ndx, value); // Throws

    bool is_last = true;
    Column::erase(last_row_ndx, is_last); // Throws
=======
    size_t last_ndx = size() - 1;
    int64_t v = Column::get(last_ndx);

    Column::set(ndx, v); // Throws

    bool is_last = true;
    Column::erase(last_ndx, is_last); // Throws
>>>>>>> e1506533
}


namespace {

template<bool with_limit> struct AdjustHandler: Array::UpdateHandler {
    Array m_leaf;
    const int_fast64_t m_limit, m_diff;
    AdjustHandler(Allocator& alloc, int_fast64_t limit, int_fast64_t diff) TIGHTDB_NOEXCEPT:
        m_leaf(alloc), m_limit(limit), m_diff(diff) {}
    void update(MemRef mem, ArrayParent* parent, size_t ndx_in_parent, size_t) TIGHTDB_OVERRIDE
    {
        m_leaf.init_from_mem(mem);
        m_leaf.set_parent(parent, ndx_in_parent);
        if (with_limit) {
            m_leaf.adjust_ge(m_limit, m_diff); // Throws
        }
        else {
            m_leaf.adjust(0, m_leaf.size(), m_diff); // Throws
        }
    }
};

} // anonymous namespace

void Column::adjust(int_fast64_t diff)
{
    if (!m_array->is_inner_bptree_node()) {
        m_array->adjust(0, m_array->size(), diff); // Throws
        return;
    }

    const bool with_limit = false;
    int_fast64_t dummy_limit = 0;
    AdjustHandler<with_limit> leaf_handler(m_array->get_alloc(), dummy_limit, diff);
    m_array->update_bptree_leaves(leaf_handler); // Throws
}



void Column::adjust_ge(int_fast64_t limit, int_fast64_t diff)
{
    if (!m_array->is_inner_bptree_node()) {
        m_array->adjust_ge(limit, diff); // Throws
        return;
    }

    const bool with_limit = true;
    AdjustHandler<with_limit> leaf_handler(m_array->get_alloc(), limit, diff);
    m_array->update_bptree_leaves(leaf_handler); // Throws
}



size_t Column::find_first(int64_t value, size_t begin, size_t end) const
{
    TIGHTDB_ASSERT(begin <= size());
    TIGHTDB_ASSERT(end == npos || (begin <= end && end <= size()));

    if (root_is_leaf())
        return m_array->find_first(value, begin, end); // Throws (maybe)

    // FIXME: It would be better to always require that 'end' is
    // specified explicitely, since Table has the size readily
    // available, and Array::get_bptree_size() is deprecated.
    if (end == npos)
        end = m_array->get_bptree_size();

    Array leaf(m_array->get_alloc());
    size_t ndx_in_tree = begin;
    while (ndx_in_tree < end) {
        pair<MemRef, size_t> p = m_array->get_bptree_leaf(ndx_in_tree);
        leaf.init_from_mem(p.first);
        size_t ndx_in_leaf = p.second;
        size_t leaf_offset = ndx_in_tree - ndx_in_leaf;
        size_t end_in_leaf = min(leaf.size(), end - leaf_offset);
        size_t ndx = leaf.find_first(value, ndx_in_leaf, end_in_leaf); // Throws (maybe)
        if (ndx != not_found)
            return leaf_offset + ndx;
        ndx_in_tree = leaf_offset + end_in_leaf;
    }

    return not_found;
}

void Column::find_all(Column& result, int64_t value, size_t begin, size_t end) const
{
    TIGHTDB_ASSERT(begin <= size());
    TIGHTDB_ASSERT(end == npos || (begin <= end && end <= size()));

    if (root_is_leaf()) {
        size_t leaf_offset = 0;
        m_array->find_all(&result, value, leaf_offset, begin, end); // Throws
        return;
    }

    // FIXME: It would be better to always require that 'end' is
    // specified explicitely, since Table has the size readily
    // available, and Array::get_bptree_size() is deprecated.
    if (end == npos)
        end = m_array->get_bptree_size();

    Array leaf(m_array->get_alloc());
    size_t ndx_in_tree = begin;
    while (ndx_in_tree < end) {
        pair<MemRef, size_t> p = m_array->get_bptree_leaf(ndx_in_tree);
        leaf.init_from_mem(p.first);
        size_t ndx_in_leaf = p.second;
        size_t leaf_offset = ndx_in_tree - ndx_in_leaf;
        size_t end_in_leaf = min(leaf.size(), end - leaf_offset);
        leaf.find_all(&result, value, leaf_offset, ndx_in_leaf, end_in_leaf); // Throws
        ndx_in_tree = leaf_offset + end_in_leaf;
    }
}


bool Column::compare_int(const Column& c) const
{
    size_t n = size();
    if (c.size() != n)
        return false;
    for (size_t i=0; i<n; ++i) {
        if (get(i) != c.get(i))
            return false;
    }
    return true;
}


void Column::do_insert(size_t row_ndx, int_fast64_t value, size_t num_rows)
{
    TIGHTDB_ASSERT(row_ndx == tightdb::npos || row_ndx < size());
    ref_type new_sibling_ref;
    Array::TreeInsert<Column> state;
    for (size_t i = 0; i != num_rows; ++i) {
        size_t row_ndx_2 = row_ndx == tightdb::npos ? tightdb::npos : row_ndx + i;
        if (root_is_leaf()) {
            TIGHTDB_ASSERT(row_ndx_2 == tightdb::npos || row_ndx_2 < TIGHTDB_MAX_LIST_SIZE);
            new_sibling_ref = m_array->bptree_leaf_insert(row_ndx_2, value, state); // Throws
        }
        else {
            state.m_value = value;
            if (row_ndx_2 == tightdb::npos) {
                new_sibling_ref = m_array->bptree_append(state); // Throws
            }
            else {
                new_sibling_ref = m_array->bptree_insert(row_ndx_2, state); // Throws
            }
        }
        if (TIGHTDB_UNLIKELY(new_sibling_ref)) {
            bool is_append = row_ndx_2 == tightdb::npos;
            introduce_new_root(new_sibling_ref, state, is_append); // Throws
        }
    }
}


class Column::CreateHandler: public ColumnBase::CreateHandler {
public:
    CreateHandler(Array::Type leaf_type, int_fast64_t value, Allocator& alloc):
        m_leaf_type(leaf_type), m_value(value), m_alloc(alloc) {}
    ref_type create_leaf(size_t size) TIGHTDB_OVERRIDE
    {
        bool context_flag = false;
        MemRef mem = Array::create_array(m_leaf_type, context_flag, size,
                                         m_value, m_alloc); // Throws
        return mem.m_ref;
    }
private:
    const Array::Type m_leaf_type;
    const int_fast64_t m_value;
    Allocator& m_alloc;
};

ref_type Column::create(Array::Type leaf_type, size_t size, int_fast64_t value, Allocator& alloc)
{
    CreateHandler handler(leaf_type, value, alloc);
    return ColumnBase::create(size, alloc, handler);
}


class Column::SliceHandler: public ColumnBase::SliceHandler {
public:
    SliceHandler(Allocator& alloc): m_leaf(alloc) {}
    MemRef slice_leaf(MemRef leaf_mem, size_t offset, size_t size,
                      Allocator& target_alloc) TIGHTDB_OVERRIDE
    {
        m_leaf.init_from_mem(leaf_mem);
        return m_leaf.slice_and_clone_children(offset, size, target_alloc); // Throws
    }
private:
    Array m_leaf;
};

ref_type Column::write(size_t slice_offset, size_t slice_size,
                       size_t table_size, _impl::OutputStream& out) const
{
    ref_type ref;
    if (root_is_leaf()) {
        Allocator& alloc = Allocator::get_default();
        MemRef mem = m_array->slice_and_clone_children(slice_offset, slice_size, alloc); // Throws
        Array slice(alloc);
        _impl::DeepArrayDestroyGuard dg(&slice);
        slice.init_from_mem(mem);
        bool recurse = true;
        size_t pos = slice.write(out, recurse); // Throws
        ref = pos;
    }
    else {
        SliceHandler handler(get_alloc());
        ref = ColumnBase::write(m_array, slice_offset, slice_size,
                                table_size, handler, out); // Throws
    }
    return ref;
}


void Column::refresh_accessor_tree(size_t, const Spec&)
{
    // With this type of column (Column), `m_array` is always an instance of
    // Array. This is true because all leafs are instances of Array, and when
    // the root is an inner B+-tree node, only the top array of the inner node
    // is cached. This means that we never have to change the type of the cached
    // root array.
    m_array->init_from_parent();
}


#ifdef TIGHTDB_DEBUG

namespace {

size_t verify_leaf(MemRef mem, Allocator& alloc)
{
    Array leaf(alloc);
    leaf.init_from_mem(mem);
    leaf.Verify();
    return leaf.size();
}

} // anonymous namespace

void Column::Verify() const
{
    if (root_is_leaf()) {
        m_array->Verify();
        return;
    }

    m_array->verify_bptree(&verify_leaf);
}

class ColumnBase::LeafToDot: public Array::ToDotHandler {
public:
    const ColumnBase& m_column;
    LeafToDot(const ColumnBase& column): m_column(column) {}
    void to_dot(MemRef mem, ArrayParent* parent, size_t ndx_in_parent,
                ostream& out) TIGHTDB_OVERRIDE
    {
        m_column.leaf_to_dot(mem, parent, ndx_in_parent, out);
    }
};

void ColumnBase::tree_to_dot(ostream& out) const
{
    LeafToDot handler(*this);
    m_array->bptree_to_dot(out, handler);
}

void ColumnBase::dump_node_structure() const
{
    dump_node_structure(cerr, 0);
}


void Column::to_dot(ostream& out, StringData title) const
{
    ref_type ref = m_array->get_ref();
    out << "subgraph cluster_integer_column" << ref << " {" << endl;
    out << " label = \"Integer column";
    if (title.size() != 0)
        out << "\\n'" << title << "'";
    out << "\";" << endl;
    tree_to_dot(out);
    out << "}" << endl;
}

void Column::leaf_to_dot(MemRef leaf_mem, ArrayParent* parent, size_t ndx_in_parent,
                         ostream& out) const
{
    Array leaf(m_array->get_alloc());
    leaf.init_from_mem(leaf_mem);
    leaf.set_parent(parent, ndx_in_parent);
    leaf.to_dot(out);
}

MemStats Column::stats() const
{
    MemStats stats;
    m_array->stats(stats);

    return stats;
}

namespace {

void leaf_dumper(MemRef mem, Allocator& alloc, ostream& out, int level)
{
    Array leaf(alloc);
    leaf.init_from_mem(mem);
    int indent = level * 2;
    out << setw(indent) << "" << "Integer leaf (ref: "<<leaf.get_ref()<<", "
        "size: "<<leaf.size()<<")\n";
    ostringstream out_2;
    for (size_t i = 0; i != leaf.size(); ++i) {
        if (i != 0) {
            out_2 << ", ";
            if (out_2.tellp() > 70) {
                out_2 << "...";
                break;
            }
        }
        out_2 << leaf.get(i);
    }
    out << setw(indent) << "" << "  Elems: "<<out_2.str()<<"\n";
}

} // anonymous namespace

void Column::dump_node_structure(ostream& out, int level) const
{
    m_array->dump_bptree_structure(out, level, &leaf_dumper);
}

#endif // TIGHTDB_DEBUG<|MERGE_RESOLUTION|>--- conflicted
+++ resolved
@@ -859,21 +859,11 @@
     TIGHTDB_ASSERT(target_row_ndx < last_row_ndx);
     TIGHTDB_ASSERT(last_row_ndx + 1 == size());
 
-<<<<<<< HEAD
     int_fast64_t value = get(last_row_ndx);
     Column::set(target_row_ndx, value); // Throws
 
     bool is_last = true;
     Column::erase(last_row_ndx, is_last); // Throws
-=======
-    size_t last_ndx = size() - 1;
-    int64_t v = Column::get(last_ndx);
-
-    Column::set(ndx, v); // Throws
-
-    bool is_last = true;
-    Column::erase(last_ndx, is_last); // Throws
->>>>>>> e1506533
 }
 
 
