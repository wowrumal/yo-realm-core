--- conflicted
+++ resolved
@@ -163,17 +163,10 @@
     // Test lexicographic ordering (<, >, <=, >=)
     char c_11 = 11;
     char c_22 = 22;
-<<<<<<< HEAD
-    string s_8_11(8, c_11);
-    string s_8_22(8, c_22);
-    string s_9_11(9, c_11);
-    string s_9_22(9, c_22);
-=======
     std::string s_8_11(8, c_11);
     std::string s_8_22(8, c_22);
     std::string s_9_11(9, c_11);
     std::string s_9_22(9, c_22);
->>>>>>> 72d7e253
     StringData sd_0("");
     StringData sd_8_11(s_8_11);
     StringData sd_8_22(s_8_22);
