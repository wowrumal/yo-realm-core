#include <vector>
#include <iostream>
#include <iomanip>

#ifdef _MSC_VER
    #include <intrin.h>
    #include <win32/types.h>
    #pragma warning (disable : 4127) // Condition is constant warning
#endif

#include <tightdb/array.hpp>
#include <tightdb/column.hpp>
#include <tightdb/utilities.hpp>
#include <tightdb/query_conditions.hpp>
#include <tightdb/column_string.hpp>

#define MAX(a, b) (((a) > (b)) ? (a) : (b))

#if (defined(__X86__) || defined(__i386__) || defined(i386) || defined(_M_IX86) || defined(__386__) || defined(__x86_64__) || defined(_M_X64))
	#define X86X64
#endif

#if defined _LP64 || defined __LP64__ || defined __64BIT__ || _ADDR64 || defined _WIN64 || defined __arch64__ || __WORDSIZE == 64 || (defined __sparc && defined __sparcv9) || defined __x86_64 || defined __amd64 || defined __x86_64__ || defined _M_X64 || defined _M_IA64 || defined __ia64 || defined __IA64__
	#define PTR_64
#endif

namespace {

const size_t initial_capacity = 128;

size_t FirstSetBit(unsigned int v);
size_t FirstSetBit64(int64_t v);

inline void set_header_isnode(bool value, void* header)
{
    uint8_t* const header2 = reinterpret_cast<uint8_t*>(header);
    header2[0] = (header2[0] & ~0x80) | uint8_t(value << 7);
}

inline void set_header_hasrefs(bool value, void* header)
{
    uint8_t* const header2 = reinterpret_cast<uint8_t*>(header);
    header2[0] = (header2[0] & ~0x40) | uint8_t(value << 6);
}

inline void set_header_wtype(int value, void* header)
{
    // Indicates how to calculate size in bytes based on width
    // 0: bits      (width/8) * length
    // 1: multiply  width * length
    // 2: ignore    1 * length
    uint8_t* const header2 = reinterpret_cast<uint8_t*>(header);
    header2[0] = (header2[0] & ~0x18) | uint8_t(value << 3);
}

inline void set_header_width(size_t value, void* header)
{
    // Pack width in 3 bits (log2)
    size_t w = 0;
    size_t b = size_t(value);
    while (b) {++w; b >>= 1;}
    TIGHTDB_ASSERT(w < 8);

    uint8_t* const header2 = reinterpret_cast<uint8_t*>(header);
    header2[0] = (header2[0] & ~0x7) | uint8_t(w);
}

inline void set_header_len(size_t value, void* header)
{
    TIGHTDB_ASSERT(value <= 0xFFFFFF);
    uint8_t* const header2 = reinterpret_cast<uint8_t*>(header);
    header2[1] = (value >> 16) & 0x000000FF;
    header2[2] = (value >>  8) & 0x000000FF;
    header2[3] =  value        & 0x000000FF;
}

inline void set_header_capacity(size_t value, void* header)
{
    TIGHTDB_ASSERT(value <= 0xFFFFFF);
    uint8_t* const header2 = reinterpret_cast<uint8_t*>(header);
    header2[4] = (value >> 16) & 0x000000FF;
    header2[5] = (value >>  8) & 0x000000FF;
    header2[6] =  value        & 0x000000FF;
}


inline void init_header(void* header, bool is_node, bool has_refs, int width_type,
                        size_t width, size_t length, size_t capacity)
{
    // Note: Since the header layout contains unallocated
    // bit and/or bytes, it is important that we put the
    // entire 8 byte header into a well defined state
    // initially. Note also: The C++ standard does not
    // guarantee that int64_t is extactly 8 bytes wide. It
    // may be more, and it may be less. That is why we
    // need the statinc assert.
    TIGHTDB_STATIC_ASSERT(sizeof(int64_t) == 8,
                          "Trouble if int64_t is not 8 bytes wide");
    *reinterpret_cast<int64_t*>(header) = 0;
    set_header_isnode(is_node, header);
    set_header_hasrefs(has_refs, header);
    set_header_wtype(width_type, header);
    set_header_width(width, header);
    set_header_len(length, header);
    set_header_capacity(capacity, header);
}


} // anonymous namespace

bool tdb_dummy (int64_t t)
{ 
	(void)t;
    return true; 
}

namespace tightdb {

// Header format (8 bytes):
// |--------|--------|--------|--------|--------|--------|--------|--------|
// |12-33444|          length          |         capacity         |reserved|
//
//  1: isNode  2: hasRefs  3: multiplier  4: width (packed in 3 bits)

void Array::set_header_isnode(bool value)
{
    ::set_header_isnode(value, m_data - 8);
}

void Array::set_header_hasrefs(bool value)
{
    ::set_header_hasrefs(value, m_data - 8);
}

void Array::set_header_wtype(WidthType value)
{
    ::set_header_wtype(value, m_data - 8);
}

void Array::set_header_width(size_t value)
{
    ::set_header_width(value, m_data - 8);
}

void Array::set_header_len(size_t value)
{
    ::set_header_len(value, m_data - 8);
}

void Array::set_header_capacity(size_t value)
{
    ::set_header_capacity(value, m_data - 8);
}

bool Array::get_header_isnode(const void* header) const
{
    const uint8_t* const header2 = header ? (const uint8_t*)header : (m_data - 8);
    return (header2[0] & 0x80) != 0;
}

bool Array::get_header_hasrefs(const void* header) const
{
    const uint8_t* const header2 = header ? (const uint8_t*)header : (m_data - 8);
    return (header2[0] & 0x40) != 0;
}

Array::WidthType Array::get_header_wtype(const void* header) const
{
    const uint8_t* const header2 = header ? (const uint8_t*)header : (m_data - 8);
    return (WidthType)((header2[0] & 0x18) >> 3);
}

size_t Array::get_header_width(const void* header) const
{
    const uint8_t* const header2 = header ? (const uint8_t*)header : (m_data - 8);
    return (1 << (header2[0] & 0x07)) >> 1;
}

size_t Array::get_header_len(const void* header) const
{
    const uint8_t* const header2 = header ? (const uint8_t*)header : (m_data - 8);
    return (header2[1] << 16) + (header2[2] << 8) + header2[3];
}

size_t Array::get_header_capacity(const void* header) const
{
    const uint8_t* const header2 = header ? (const uint8_t*)header : (m_data - 8);
    return (header2[4] << 16) + (header2[5] << 8) + header2[6];
}

void Array::init_from_ref(size_t ref)
{
    TIGHTDB_ASSERT(ref);
    uint8_t* const header = (uint8_t*)m_alloc.Translate(ref);
    CreateFromHeader(header, ref);
}

void Array::CreateFromHeaderDirect(uint8_t* header, size_t ref)
{
    // Parse header
    // We only need limited info for direct read-only use
    m_width    = get_header_width(header);
    m_len      = get_header_len(header);

    m_ref = ref;
    m_data = header + 8;

    SetWidth(m_width);
}

void Array::CreateFromHeader(uint8_t* header, size_t ref)
{
    // Parse header
    m_isNode   = get_header_isnode(header);
    m_hasRefs  = get_header_hasrefs(header);
    m_width    = get_header_width(header);
    m_len      = get_header_len(header);
    const size_t byte_capacity = get_header_capacity(header);

    // Capacity is how many items there are room for
    m_capacity = CalcItemCount(byte_capacity, m_width);

    m_ref = ref;
    m_data = header + 8;

    SetWidth(m_width);
}


void Array::SetType(ColumnDef type)
{
    // If we are reviving an invalidated array
    // we need to reset state first
    if (!m_data) {
        m_ref = 0;
        m_capacity = 0;
        m_len = 0;
        m_width = size_t(-1);
    }

    if (m_ref) CopyOnWrite();

    bool is_node = false, has_refs = false;
    if (type == COLUMN_NODE) is_node = has_refs = true;
    else if (type == COLUMN_HASREFS) has_refs = true;
    m_isNode  = is_node;
    m_hasRefs = has_refs;

    if (!m_data) {
        // Create array
        Alloc(0, 0);
        SetWidth(0);
    }
    else {
        // Update Header
        set_header_isnode(is_node);
        set_header_hasrefs(has_refs);
    }
}

bool Array::operator==(const Array& a) const
{
    return m_data == a.m_data;
}

void Array::UpdateRef(size_t ref)
{
    init_from_ref(ref);
    update_ref_in_parent();
}

bool Array::UpdateFromParent()
{
    if (!m_parent) return false;

    // After commit to disk, the array may have moved
    // so get ref from parent and see if it has changed
    const size_t new_ref = m_parent->get_child_ref(m_parentNdx);

    if (new_ref != m_ref) {
        init_from_ref(new_ref);
        return true;
    }
    else {
        // If the file has been remapped it might have
        // moved to a new location
        unsigned char* const m = (unsigned char*)m_alloc.Translate(m_ref);
        if (m_data-8 != m) {
            m_data = m + 8;
            return true;
        }
    }

    return false; // not modified
}

/**
 * Takes a 64bit value and return the minimum number of bits needed to fit the
 * value.
 * For alignment this is rounded up to nearest log2.
 * Posssible results {0, 1, 2, 4, 8, 16, 32, 64}
 */
static size_t BitWidth(int64_t v)
{
    if ((v >> 4) == 0) {
        static const int8_t bits[] = {0, 1, 2, 2, 4, 4, 4, 4, 4, 4, 4, 4, 4, 4, 4, 4};
        return bits[(int8_t)v];
    }

    // First flip all bits if bit 63 is set (will now always be zero)
    if (v < 0) v = ~v;

    // Then check if bits 15-31 used (32b), 7-31 used (16b), else (8b)
    return v >> 31 ? 64 : v >> 15 ? 32 : v >> 7 ? 16 : 8;
}

// Allocates space for 'count' items being between min and min in size, both inclusive. Crashes! Why? Todo/fixme
void Array::Preset(size_t bitwidth, size_t count)
{
    Clear();
    SetWidth(bitwidth);
    TIGHTDB_ASSERT(Alloc(count, bitwidth));
    m_len = count;
    for(size_t n = 0; n < count; n++)
        Set(n, 0);
}

void Array::Preset(int64_t min, int64_t max, size_t count)
{
    size_t w = MAX(BitWidth(max), BitWidth(min));
    Preset(w, count);
}

void Array::SetParent(ArrayParent *parent, size_t pndx)
{
    m_parent = parent;
    m_parentNdx = pndx;
}

Array Array::GetSubArray(size_t ndx)
{
    TIGHTDB_ASSERT(ndx < m_len);
    TIGHTDB_ASSERT(m_hasRefs);

    const size_t ref = (size_t)Get(ndx);
    TIGHTDB_ASSERT(ref);

    return Array(ref, this, ndx, m_alloc);
}

const Array Array::GetSubArray(size_t ndx) const
{
    TIGHTDB_ASSERT(ndx < m_len);
    TIGHTDB_ASSERT(m_hasRefs);

    return Array(size_t(Get(ndx)), const_cast<Array *>(this), ndx, m_alloc);
}

void Array::Destroy()
{
    if (!m_data) return;

    if (m_hasRefs) {
        for (size_t i = 0; i < m_len; ++i) {
            const size_t ref = (size_t)Get(i);

            // null-refs signify empty sub-trees
            if (ref == 0) continue;

            // all refs are 64bit aligned, so the lowest bits
            // cannot be set. If they are it means that it should
            // not be interpreted as a ref
            if (ref & 0x1) continue;

            Array sub(ref, this, i, m_alloc);
            sub.Destroy();
        }
    }

    void* ref = m_data-8;
    m_alloc.Free(m_ref, ref);
    m_data = NULL;
}

void Array::Clear()
{
    CopyOnWrite();

    // Make sure we don't have any dangling references
    if (m_hasRefs) {
        for (size_t i = 0; i < Size(); ++i) {
            const size_t ref = GetAsRef(i);
            if (ref == 0 || ref & 0x1) continue; // zero-refs and refs that are not 64-aligned do not point to sub-trees

            Array sub(ref, this, i, m_alloc);
            sub.Destroy();
        }
    }

    // Truncate size to zero (but keep capacity)
    m_len      = 0;
    m_capacity = CalcItemCount(get_header_capacity(), 0);
    SetWidth(0);

    // Update header
    set_header_len(0);
    set_header_width(0);
}

void Array::Delete(size_t ndx)
{
    TIGHTDB_ASSERT(ndx < m_len);

    // Check if we need to copy before modifying
    CopyOnWrite();

    // Move values below deletion up
    if (m_width < 8) {
        for (size_t i = ndx+1; i < m_len; ++i) {
            const int64_t v = (this->*m_getter)(i);
            (this->*m_setter)(i-1, v);
        }
    }
    else if (ndx < m_len-1) {
        // when byte sized, use memmove
        const size_t w = (m_width == 64) ? 8 : (m_width == 32) ? 4 : (m_width == 16) ? 2 : 1;
        unsigned char* dst = m_data + (ndx * w);
        unsigned char* src = dst + w;
        const size_t count = (m_len - ndx - 1) * w;
        memmove(dst, src, count);
    }

    // Update length (also in header)
    --m_len;
    set_header_len(m_len);
}

int64_t Array::Get(size_t ndx) const
{
    TIGHTDB_ASSERT(ndx < m_len);
    return (this->*m_getter)(ndx);

// Two ideas that are not efficient but may be worth looking into again:
/*
    // Assume correct width is found early in TEMPEX, which is the case for B tree offsets that 
    // are probably either 2^16 long. Turns out to be 25% faster if found immediately, but 50-300% slower
    // if found later
    TEMPEX(return Get, (ndx));              
*/
/*
    // Slightly slower in both of the if-cases. Also needs an matchcount m_len check too, to avoid
    // reading beyond array.
    if(m_width >= 8 && m_len > ndx + 7)     
        return Get<64>(ndx >> m_shift) & m_widthmask;
    else 
        return (this->*m_getter)(ndx);
*/
}

size_t Array::GetAsRef(size_t ndx) const
{
    TIGHTDB_ASSERT(ndx < m_len);
    TIGHTDB_ASSERT(m_hasRefs);
    const int64_t v = Get(ndx);
    return TO_REF(v);
}

size_t Array::GetAsSizeT(size_t ndx) const
{
    TIGHTDB_ASSERT(ndx < m_len);
    const int64_t v = Get(ndx);
    return TO_SIZET(v);
}

int64_t Array::back() const
{
    TIGHTDB_ASSERT(m_len);
    return Get(m_len-1);
}

bool Array::Set(size_t ndx, int64_t value)
{
    TIGHTDB_ASSERT(ndx < m_len);

    // Check if we need to copy before modifying
    if (!CopyOnWrite()) return false;

    // Make room for the new value
    size_t width = m_width;

    if(value < m_lbound || value > m_ubound)
        width = BitWidth(value);

    const bool doExpand = (width > m_width);
    if (doExpand) {

        Getter oldGetter = m_getter;
        if (!Alloc(m_len, width)) return false;
        SetWidth(width);

        // Expand the old values
        int k = (int)m_len;
        while (--k >= 0) {
            const int64_t v = (this->*oldGetter)(k);
            (this->*m_setter)(k, v);
        }
    }

    // Set the value
    (this->*m_setter)(ndx, value);

    return true;
}

// Optimization for the common case of adding
// positive values to a local array (happens a
// lot when returning results to TableViews)
bool Array::AddPositiveLocal(int64_t value)
{
    TIGHTDB_ASSERT(value >= 0);
    TIGHTDB_ASSERT(&m_alloc == &GetDefaultAllocator());

    if (value <= m_ubound) {
        if (m_len < m_capacity) {
            (this->*m_setter)(m_len, value);
            ++m_len;
            set_header_len(m_len);
            return true;
        }
    }

    return Insert(m_len, value);
}

bool Array::Insert(size_t ndx, int64_t value)
{
    TIGHTDB_ASSERT(ndx <= m_len);

    // Check if we need to copy before modifying
    if (!CopyOnWrite()) return false;

    Getter getter = m_getter;

    // Make room for the new value
    size_t width = m_width;

    if(value < m_lbound || value > m_ubound)
        width = BitWidth(value);

    const bool doExpand = (width > m_width);
    if (doExpand) {
        if (!Alloc(m_len+1, width)) return false;
        SetWidth(width);
    }
    else {
        if (!Alloc(m_len+1, m_width)) return false;
    }

    // Move values below insertion (may expand)
    if (doExpand || m_width < 8) {
        int k = (int)m_len;
        while (--k >= (int)ndx) {
            const int64_t v = (this->*getter)(k);
            (this->*m_setter)(k+1, v);
        }
    }
    else if (ndx != m_len) {
        // when byte sized and no expansion, use memmove
        const size_t w = (m_width == 64) ? 8 : (m_width == 32) ? 4 : (m_width == 16) ? 2 : 1;
        unsigned char* src = m_data + (ndx * w);
        unsigned char* dst = src + w;
        const size_t count = (m_len - ndx) * w;
        memmove(dst, src, count);
    }

    // Insert the new value
    (this->*m_setter)(ndx, value);

    // Expand values above insertion
    if (doExpand) {
        int k = (int)ndx;
        while (--k >= 0) {
            const int64_t v = (this->*getter)(k);
            (this->*m_setter)(k, v);
        }
    }

    // Update length
    // (no need to do it in header as it has been done by Alloc)
    ++m_len;

    return true;
}


bool Array::add(int64_t value)
{
    return Insert(m_len, value);
}

void Array::Resize(size_t count)
{
    TIGHTDB_ASSERT(count <= m_len);

    CopyOnWrite();

    // Update length (also in header)
    m_len = count;
    set_header_len(m_len);
}

void Array::SetAllToZero()
{
    CopyOnWrite();

    m_capacity = CalcItemCount(get_header_capacity(), 0);
    SetWidth(0);

    // Update header
    set_header_width(0);
}

bool Array::Increment(int64_t value, size_t start, size_t end)
{
    if (end == (size_t)-1) end = m_len;
    TIGHTDB_ASSERT(start < m_len);
    TIGHTDB_ASSERT(end >= start && end <= m_len);

    // Increment range
    for (size_t i = start; i < end; ++i) {
        Set(i, Get(i) + value);
    }
    return true;
}

bool Array::IncrementIf(int64_t limit, int64_t value)
{
    // Update (incr or decrement) values bigger or equal to the limit
    for (size_t i = 0; i < m_len; ++i) {
        const int64_t v = Get(i);
        if (v >= limit) Set(i, v + value);
    }
    return true;
}

void Array::Adjust(size_t start, int64_t diff)
{
    TIGHTDB_ASSERT(start <= m_len);

    for (size_t i = start; i < m_len; ++i) {
        const int64_t v = Get(i);
        Set(i, v + diff);
    }
}


// Binary search based on:
// http://www.tbray.org/ongoing/When/200x/2003/03/22/Binary
// Finds position of largest value SMALLER than the target (for lookups in
// nodes)

template <size_t w> size_t Array::FindPos(int64_t target) const
{
    size_t low = -1;
    size_t high = m_len;
    
    // Binary search based on:
    // http://www.tbray.org/ongoing/When/200x/2003/03/22/Binary
    // Finds position of largest value SMALLER than the target (for lookups in
    // nodes)
    while (high - low > 1) {
        const size_t probe = (low + high) >> 1;
        const int64_t v = Get<w>(probe);

        if (v > target) high = probe;
        else            low = probe;
    }
    if (high == m_len) return not_found;
    else return high;
}



size_t Array::FindPos(int64_t target) const
{
    TEMPEX(return FindPos, m_width, (target));
}


size_t Array::FindPos2(int64_t target) const
{
    int low = -1;
    int high = (int)m_len;

    // Binary search based on:
    // http://www.tbray.org/ongoing/When/200x/2003/03/22/Binary
    // Finds position of closest value BIGGER OR EQUAL to the target (for
    // lookups in indexes)
    while (high - low > 1) {
        const size_t probe = ((unsigned int)low + (unsigned int)high) >> 1;
        const int64_t v = Get(probe);

        if (v < target) low = (int)probe;
        else            high = (int)probe;
    }
    if (high == (int)m_len) return (size_t)-1;
    else return (size_t)high;
}

size_t FirstSetBit(unsigned int v) 
{
    #if defined(USE_SSE42) && defined(_MSC_VER) && defined(PTR_64)
        unsigned long ul;
        // Just 10% faster than MultiplyDeBruijnBitPosition method, on Core i7
        _BitScanForward(&ul, v);
        return ul;
    #elif !defined(_MSC_VER) && defined(USE_SSE42) && defined(PTR_64)
        return __builtin_clz(v);
    #else
        int r;
        static const int MultiplyDeBruijnBitPosition[32] = 
        {
            0, 1, 28, 2, 29, 14, 24, 3, 30, 22, 20, 15, 25, 17, 4, 8, 
            31, 27, 13, 23, 21, 19, 16, 7, 26, 12, 18, 6, 11, 5, 10, 9
        };

        r = MultiplyDeBruijnBitPosition[((uint32_t)((v & -(int)v) * 0x077CB531U)) >> 27];
        return r;
    #endif
}

size_t FirstSetBit64(int64_t v) 
{
    #if defined(USE_SSE42) && defined(_MSC_VER) && defined(PTR_64)
        unsigned long ul;
        _BitScanForward64(&ul, v);
        return ul;

    #elif !defined(_MSC_VER) && defined(USE_SSE42) && defined(PTR_64)
        return __builtin_clzll(v);
    #else
        unsigned int v0 = (unsigned int)v;
        unsigned int v1 = (unsigned int)(v >> 32);
        size_t r;

        if(v0 != 0)
            r = FirstSetBit(v0);
        else
            r = FirstSetBit(v1) + 32;

        return r;
#endif
}


template <size_t width> inline int64_t LowerBits(void) 
{
    if(width == 1)
        return 0xFFFFFFFFFFFFFFFFULL;
    else if(width == 2)
        return 0x5555555555555555ULL;
    else if(width == 4)
        return 0x1111111111111111ULL;
    else if(width == 8)
        return 0x0101010101010101ULL;
    else if(width == 16)
        return 0x0001000100010001ULL;
    else if(width == 32)
        return 0x0000000100000001ULL;
    else if(width == 64)
        return 0x0000000000000001ULL;
    else {
        assert(false);
        return int64_t(-1);
    }
}

template <size_t width> inline bool TestZero(uint64_t value) {
    uint64_t hasZeroByte;
    uint64_t lower = LowerBits<width>();
    uint64_t upper = LowerBits<width>() * 1ULL << (width == 0 ? 0 : (width - 1ULL));
    hasZeroByte = (value - lower) & ~value & upper;
    return hasZeroByte != 0;
}


// Finds zero element of bit width 'width'
template <bool eq, size_t width>size_t FindZero(uint64_t v)
{
    size_t start = 0;
    uint64_t hasZeroByte;

    // Bisection optimization, speeds up small bitwidths with high match frequency. More partions than 2 do NOT pay off because 
    // the work done by TestZero() is wasted for the cases where the value exists in first half, but useful if it exists in last 
    // half. Sweet spot turns out to be the widths and partitions below.
    if(width <= 8) {
        hasZeroByte = TestZero<width>(v | 0xffffffff00000000ULL);
        if(eq ? !hasZeroByte : (v & 0x00000000ffffffffULL) == 0) {
            // 00?? -> increasing
            start += 64 / no0(width) / 2;
            if(width <= 4) {
                hasZeroByte = TestZero<width>(v | 0xffff000000000000ULL);
                if(eq ? !hasZeroByte : (v & 0x0000ffffffffffffULL) == 0) {
                    // 000?
                    start += 64 / no0(width) / 4;
                }
            }
        }
        else {
            if(width <= 4) {
                // ??00
                hasZeroByte = TestZero<width>(v | 0xffffffffffff0000ULL);
                if(eq ? !hasZeroByte : (v & 0x000000000000ffffULL) == 0) {
                    // 0?00
                    start += 64 / no0(width) / 4;
                }
            }
        }
    }

    uint64_t mask = (width == 64 ? ~0ULL : ((1ULL << (width == 64 ? 0 : width)) - 1ULL)); // Warning free way of computing (1ULL << width) - 1
    while(eq == (((v >> (width * start)) & mask) != 0)) {
        start++;
    }

    return start;
}

template <bool max, size_t w> bool Array::minmax(int64_t& result, size_t start, size_t end) const
{ 
    if (end == (size_t)-1) end = m_len;
    TIGHTDB_ASSERT(start < m_len && end <= m_len && start < end);

    if(m_len == 0)
        return false;

    if(w == 0) {
        result = 0;
        return true;
    }

    int64_t m = Get<w>(start);
    ++start;

#ifdef USE_SSE42

    // Test manually until 128 bit aligned
    for(; (start < end) && ((((size_t)m_data & 0xf) * 8 + start * w) % (128) != 0); start++) {
        if (max ? Get<w>(start) > m : Get<w>(start) < m)
            m = Get<w>(start);
    }

	if((w == 8 || w == 16 || w == 32) && end - start > 2 * sizeof(__m128i) * 8 / no0(w)) {
        __m128i *data = (__m128i *)(m_data + start * w / 8);
        __m128i state = data[0];
        __m128i state2;

        size_t chunks = (end - start) * w / 8 / sizeof(__m128i);
        for(size_t t = 0; t < chunks; t++) {
            if(w == 8)
                state = max ? _mm_max_epi8(data[t], state) : _mm_min_epi8(data[t], state);
            else if(w == 16)
                state = max ? _mm_max_epi16(data[t], state) : _mm_min_epi16(data[t], state);
            else if(w == 32)
                state = max ? _mm_max_epi32(data[t], state) : _mm_min_epi32(data[t], state);

            start += sizeof(__m128i) * 8 / no0(w);
        }
        
        // prevent taking address of 'state' to make the compiler keep it in SSE register in above loop (vc2010/gcc4.6)
        state2 = state; 
        for (size_t t = 0; t < sizeof(__m128i) * 8 / no0(w); ++t) {
            const int64_t v = GetUniversal<w>(((const char *)&state2), t);
            if (max ? v > m : v < m) {
                m = v;
            }
        }        
    }
#endif

    for (; start < end; ++start) {
        const int64_t v = Get<w>(start);
        if (max ? v > m : v < m) {
            m = v;
        }
    }

    result = m;
    return true;
}

bool Array::maximum(int64_t& result, size_t start, size_t end) const
{
    TEMPEX2(return minmax, true, m_width, (result, start, end));
}

bool Array::minimum(int64_t& result, size_t start, size_t end) const
{
    TEMPEX2(return minmax, false, m_width, (result, start, end));
}

int64_t Array::sum(size_t start, size_t end) const
{
    TEMPEX(return sum, m_width, (start, end));
}

template <size_t w> int64_t Array::sum(size_t start, size_t end) const
{ 
    if (end == (size_t)-1) end = m_len;
    TIGHTDB_ASSERT(start < m_len && end <= m_len && start < end);

    if(w == 0)
        return 0;

    int64_t s = 0;

    // Sum manually until 128 bit aligned
    for(; (start < end) && ((((size_t)m_data & 0xf) * 8 + start * w) % 128 != 0); start++) {
        s += Get<w>(start);
    }

    if(w == 1 || w == 2 || w == 4) {
        // Sum of bitwidths less than a byte (which are always positive)
        // uses a divide and conquer algorithm that is a variation of popolation count:
        // http://graphics.stanford.edu/~seander/bithacks.html#CountBitsSetParallel

        // staiic values needed for fast sums
        const uint64_t m2  = 0x3333333333333333ULL;
        const uint64_t m4  = 0x0f0f0f0f0f0f0f0fULL;
        const uint64_t h01 = 0x0101010101010101ULL;

        int64_t *data = (int64_t *)(m_data + start * w / 8);
        size_t chunks = (end - start) * w / 8 / sizeof(int64_t);

        for(size_t t = 0; t < chunks; t++) {
            if (w == 1) {
#if defined(USE_SSE42) && defined(_MSC_VER) && defined(PTR_64)
                    s += __popcnt64(data[t]);
#elif !defined(_MSC_VER) && defined(USE_SSE42) && defined(PTR_64)
					s += __builtin_popcountll(data[t]);
#else
                    uint64_t a = data[t];
					const uint64_t m1  = 0x5555555555555555ULL; 
                    a -= (a >> 1) & m1;
                    a = (a & m2) + ((a >> 2) & m2);
                    a = (a + (a >> 4)) & m4;
                    a = (a * h01) >> 56;
                    s += a;
#endif               
                }
            
            else if (w == 2) {
                    uint64_t a = data[t];

                    a = (a & m2) + ((a >> 2) & m2);
                    a = (a + (a >> 4)) & m4;
                    a = (a * h01) >> 56;

                    s += a;
                
            }
            else if (w == 4) {
                    uint64_t a = data[t];

                    a = (a & m4) + ((a >> 4) & m4);
                    a = (a * h01) >> 56;

                    s += a;
                }
            }
            start += sizeof(int64_t) * 8 / no0(w) * chunks;
        }

#ifdef USE_SSE42
    // 2000 items summed 500000 times, 8/16/32 bits, miliseconds: 
    // Naive, templated Get<>: 391 371 374
    // SSE:                     97 148 282

    if((w == 8 || w == 16 || w == 32) && end - start > sizeof(__m128i) * 8 / no0(w)) {
        __m128i *data = (__m128i *)(m_data + start * w / 8);
        __m128i sum = {0};
        __m128i sum2;

        size_t chunks = (end - start) * w / 8 / sizeof(__m128i);

        for(size_t t = 0; t < chunks; t++) {
            if(w == 8) {
                /* 
                // 469 ms AND disadvantage of handling max 64k elements before overflow
                __m128i vl = _mm_cvtepi8_epi16(data[t]);
                __m128i vh = data[t];
                vh.m128i_i64[0] = vh.m128i_i64[1];
                vh = _mm_cvtepi8_epi16(vh);
                sum = _mm_add_epi16(sum, vl);
                sum = _mm_add_epi16(sum, vh); 
                */
                
                /*
                // 424 ms
                __m128i vl = _mm_unpacklo_epi8(data[t], _mm_set1_epi8(0)); 
                __m128i vh = _mm_unpackhi_epi8(data[t], _mm_set1_epi8(0));
                sum = _mm_add_epi32(sum, _mm_madd_epi16(vl, _mm_set1_epi16(1)));
                sum = _mm_add_epi32(sum, _mm_madd_epi16(vh, _mm_set1_epi16(1)));
                */
                
                __m128i vl = _mm_cvtepi8_epi16(data[t]);        // sign extend lower words 8->16
                __m128i vh = data[t];
                vh = _mm_srli_si128(vh, 8);                     // v >>= 64
                vh = _mm_cvtepi8_epi16(vh);                     // sign extend lower words 8->16
                __m128i sum1 = _mm_add_epi16(vl, vh);
                __m128i sumH = _mm_cvtepi16_epi32(sum1);
                __m128i sumL = _mm_srli_si128(sum1, 8);         // v >>= 64
                sumL = _mm_cvtepi16_epi32(sumL);
                sum = _mm_add_epi32(sum, sumL);
                sum = _mm_add_epi32(sum, sumH);
            }
            else if(w == 16) {
                // todo, can overflow for array size > 2^32 
                __m128i vl = _mm_cvtepi16_epi32(data[t]);       // sign extend lower words 16->32
                __m128i vh = data[t];
                vh = _mm_srli_si128(vh, 8);                     // v >>= 64
                vh = _mm_cvtepi16_epi32(vh);                    // sign extend lower words 16->32
                sum = _mm_add_epi32(sum, vl);
                sum = _mm_add_epi32(sum, vh);
            }
            else if(w == 32) {
                __m128i v = data[t];
                __m128i v0 = _mm_cvtepi32_epi64(v);             // sign extend lower dwords 32->64
                v = _mm_srli_si128(v, 8);                       // v >>= 64
                __m128i v1 = _mm_cvtepi32_epi64(v);             // sign extend lower dwords 32->64
                sum = _mm_add_epi64(sum, v0);
                sum = _mm_add_epi64(sum, v1);

                /*
                __m128i m = _mm_set1_epi32(0xc000);             // test if overflow could happen (still need underflow test).
                __m128i mm = _mm_and_si128(data[t], m);
                zz = _mm_or_si128(mm, zz);
                sum = _mm_add_epi32(sum, data[t]);
                */
            }
        }
        start += sizeof(__m128i) * 8 / no0(w) * chunks;

        // prevent taking address of 'state' to make the compiler keep it in SSE register in above loop (vc2010/gcc4.6)
        sum2 = sum;

        // Avoid aliasing bug where sum2 might not yet be initialized when accessed by GetUniversal 
        char sum3[sizeof(sum2)];
        memcpy(&sum3, &sum2, sizeof(sum2));

        // Sum elements of sum
        for (size_t t = 0; t < sizeof(__m128i) * 8 / ((w == 8 || w == 16) ? 32 : 64); ++t) {
            int64_t v = GetUniversal<(w == 8 || w == 16) ? 32 : 64>(((const char *)&sum3), t);
            s += v;
        }
    }
#endif
    

    for (; start < end; ++start)
        s += Get<w>(start);

    return s;
}

size_t Array::count(int64_t value) const
{
    const uint64_t* const next = (const uint64_t*)m_data;
    size_t count = 0;
    const size_t end = m_len;
    size_t i = 0;

    // staiic values needed for fast population count
    const uint64_t m1  = 0x5555555555555555ULL;
    const uint64_t m2  = 0x3333333333333333ULL;
    const uint64_t m4  = 0x0f0f0f0f0f0f0f0fULL;
    const uint64_t h01 = 0x0101010101010101ULL;

    if (m_width == 0) {
        if (value == 0) return m_len;
        else return 0;
    }
    else if (m_width == 1) {
        if ((uint64_t)value > 1) return 0;

        const size_t chunkvals = 64;
        for (; i + chunkvals <= end; i += chunkvals) {
            uint64_t a = next[i / chunkvals];
            if (value == 0) a = ~a; // reverse

            a -= (a >> 1) & m1;
            a = (a & m2) + ((a >> 2) & m2);
            a = (a + (a >> 4)) & m4;
            a = (a * h01) >> 56;

            // Could use intrinsic instead:
            // a = __builtin_popcountll(a); // gcc intrinsic

            count += TO_SIZET(a);
        }
    }
    else if (m_width == 2) {
        if ((uint64_t)value > 3) return 0;

        const uint64_t v = ~0ULL/0x3 * value;

        // Masks to avoid spillover between segments in cascades
        const uint64_t c1 = ~0ULL/0x3 * 0x1;

        const size_t chunkvals = 32;
        for (; i + chunkvals <= end; i += chunkvals) {
            uint64_t a = next[i / chunkvals];
            a ^= v;      // zero matching bit segments
            a |= (a >> 1) & c1; // cascade ones in non-zeroed segments
            a &= m1;     // isolate single bit in each segment
            a ^= m1;     // reverse isolated bits
            //if (!a) continue;

            // Population count
            a = (a & m2) + ((a >> 2) & m2);
            a = (a + (a >> 4)) & m4;
            a = (a * h01) >> 56;

            count += TO_SIZET(a);
        }
    }
    else if (m_width == 4) {
        if ((uint64_t)value > 15) return 0;

        const uint64_t v  = ~0ULL/0xF * value;
        const uint64_t m  = ~0ULL/0xF * 0x1;

        // Masks to avoid spillover between segments in cascades
        const uint64_t c1 = ~0ULL/0xF * 0x7;
        const uint64_t c2 = ~0ULL/0xF * 0x3;

        const size_t chunkvals = 16;
        for (; i + chunkvals <= end; i += chunkvals) {
            uint64_t a = next[i / chunkvals];
            a ^= v;      // zero matching bit segments
            a |= (a >> 1) & c1; // cascade ones in non-zeroed segments
            a |= (a >> 2) & c2;
            a &= m;     // isolate single bit in each segment
            a ^= m;     // reverse isolated bits

            // Population count
            a = (a + (a >> 4)) & m4;
            a = (a * h01) >> 56;

            count += TO_SIZET(a);
        }
    }
    else if (m_width == 8) {
        if (value > 0x7FLL || value < -0x80LL) return 0; // by casting?

        const uint64_t v  = ~0ULL/0xFF * value;
        const uint64_t m  = ~0ULL/0xFF * 0x1;

        // Masks to avoid spillover between segments in cascades
        const uint64_t c1 = ~0ULL/0xFF * 0x7F;
        const uint64_t c2 = ~0ULL/0xFF * 0x3F;
        const uint64_t c3 = ~0ULL/0xFF * 0x0F;

        const size_t chunkvals = 8;
        for (; i + chunkvals <= end; i += chunkvals) {
            uint64_t a = next[i / chunkvals];
            a ^= v;      // zero matching bit segments
            a |= (a >> 1) & c1; // cascade ones in non-zeroed segments
            a |= (a >> 2) & c2;
            a |= (a >> 4) & c3;
            a &= m;     // isolate single bit in each segment
            a ^= m;     // reverse isolated bits

            // Population count
            a = (a * h01) >> 56;

            count += TO_SIZET(a);
        }
    }
    else if (m_width == 16) {
        if (value > 0x7FFFLL || value < -0x8000LL) return 0; // by casting?

        const uint64_t v  = ~0ULL/0xFFFF * value;
        const uint64_t m  = ~0ULL/0xFFFF * 0x1;

        // Masks to avoid spillover between segments in cascades
        const uint64_t c1 = ~0ULL/0xFFFF * 0x7FFF;
        const uint64_t c2 = ~0ULL/0xFFFF * 0x3FFF;
        const uint64_t c3 = ~0ULL/0xFFFF * 0x0FFF;
        const uint64_t c4 = ~0ULL/0xFFFF * 0x00FF;

        const size_t chunkvals = 4;
        for (; i + chunkvals <= end; i += chunkvals) {
            uint64_t a = next[i / chunkvals];
            a ^= v;      // zero matching bit segments
            a |= (a >> 1) & c1; // cascade ones in non-zeroed segments
            a |= (a >> 2) & c2;
            a |= (a >> 4) & c3;
            a |= (a >> 8) & c4;
            a &= m;     // isolate single bit in each segment
            a ^= m;     // reverse isolated bits

            // Population count
            a = (a * h01) >> 56;

            count += TO_SIZET(a);
        }
    }
    else if (m_width == 32) {
        const int32_t v = (int32_t)value;
        const int32_t* const d = (const int32_t*)m_data;
        for (; i < end; ++i) {
            if (d[i] == v)
                ++count;
        }
        return count;
    }
    else if (m_width == 64) {
        const int64_t* const d = (const int64_t*)m_data;
        for (; i < end; ++i) {
            if (d[i] == value)
                ++count;
        }
        return count;
    }

    // Sum remainding elements
    for(; i < end; ++i)
        if (value == Get(i))
            ++count;

    return count;
}


void Array::FindAllHamming(Array& result, uint64_t value, size_t maxdist, size_t offset) const
{
    (void)result;
    (void)value;
    (void)maxdist;
    (void)offset;
}

size_t Array::GetByteSize(bool align) const
{
    size_t len = CalcByteLen(m_len, m_width);
    if (align) {
        const size_t rest = (~len & 0x7)+1;
        if (rest < 8) len += rest; // 64bit blocks
    }
    return len;
}

size_t Array::CalcByteLen(size_t count, size_t width) const
{
    // FIXME: This arithemtic could overflow. Consider using <tightdb/overflow.hpp>
    const size_t bits = count * width;
    const size_t bytes = (bits+7) / 8; // round up
    return bytes + 8; // add room for 8 byte header
}

size_t Array::CalcItemCount(size_t bytes, size_t width) const
{
    if (width == 0) return (size_t)-1; // zero width gives infinite space

    const size_t bytes_data = bytes - 8; // ignore 8 byte header
    const size_t total_bits = bytes_data * 8;
    return total_bits / width;
}

bool Array::Copy(const Array& a)
{
    // Calculate size in bytes (plus a bit of matchcount room for expansion)
    size_t len = CalcByteLen(a.m_len, a.m_width);
    const size_t rest = (~len & 0x7)+1;
    if (rest < 8) len += rest; // 64bit blocks
    const size_t new_len = len + 64;

    // Create new copy of array
    const MemRef mref = m_alloc.Alloc(new_len);
    if (!mref.pointer) return false;
    memcpy(mref.pointer, a.m_data-8, len);

    // Clear old contents
    Destroy();

    // Update internal data
    UpdateRef(mref.ref);
    set_header_capacity(new_len); // uses m_data to find header, so m_data must be initialized correctly first

    // Copy sub-arrays as well
    if (m_hasRefs) {
        for (size_t i = 0; i < m_len; ++i) {
            const size_t ref = (size_t)Get(i);

            // null-refs signify empty sub-trees
            if (ref == 0) continue;

            // all refs are 64bit aligned, so the lowest bits
            // cannot be set. If they are it means that it should
            // not be interpreted as a ref
            if (ref & 0x1) continue;

            const Array sub(ref, NULL, 0, a.m_alloc);
            Array cp(m_alloc);
            cp.SetParent(this, i);
            cp.Copy(sub);
        }
    }

    return true;
}

bool Array::CopyOnWrite()
{
    if (!m_alloc.IsReadOnly(m_ref)) return true;

    // Calculate size in bytes (plus a bit of matchcount room for expansion)
    size_t len = CalcByteLen(m_len, m_width);
    const size_t rest = (~len & 0x7)+1;
    if (rest < 8) len += rest; // 64bit blocks
    const size_t new_len = len + 64;

    // Create new copy of array
    const MemRef mref = m_alloc.Alloc(new_len);
    if (!mref.pointer) return false;
    memcpy(mref.pointer, m_data-8, len);

    const size_t old_ref = m_ref;
    void* const  old_ptr = m_data - 8;

    // Update internal data
    m_ref = mref.ref;
    m_data = (unsigned char*)mref.pointer + 8;
    m_capacity = CalcItemCount(new_len, m_width);

    // Update capacity in header
    set_header_capacity(new_len); // uses m_data to find header, so m_data must be initialized correctly first

    update_ref_in_parent();

    // Mark original as deleted, so that the space can be reclaimed in
    // future commits, when no versions are using it anymore
    m_alloc.Free(old_ref, old_ptr);

    return true;
}


size_t Array::create_empty_array(ColumnDef type, WidthType width_type, Allocator& alloc)
{
    bool is_node = false, has_refs = false;
    if (type == COLUMN_NODE) is_node = has_refs = true;
    else if (type == COLUMN_HASREFS) has_refs = true;

    const size_t capacity = initial_capacity;
    MemRef mem_ref = alloc.Alloc(capacity);
    if (!mem_ref.pointer) return 0;

    init_header(mem_ref.pointer, is_node, has_refs, width_type, 0, 0, capacity);

    return mem_ref.ref;
}


bool Array::Alloc(size_t count, size_t width)
{
    if (count > m_capacity || width != m_width) {
        const size_t len      = CalcByteLen(count, width);              // bytes needed
        const size_t capacity = m_capacity ? get_header_capacity() : 0; // bytes currently available
        size_t new_capacity   = capacity;

        if (len > capacity) {
            // Double to avoid too many reallocs
            new_capacity = capacity ? capacity * 2 : initial_capacity;
            if (new_capacity < len) {
                const size_t rest = (~len & 0x7)+1;
                new_capacity = len;
                if (rest < 8) new_capacity += rest; // 64bit align
            }

            // Allocate and initialize header
            MemRef mem_ref;
            if (!m_data) {
                mem_ref = m_alloc.Alloc(new_capacity);
                if (!mem_ref.pointer) return false;
                init_header(mem_ref.pointer, m_isNode, m_hasRefs, GetWidthType(),
                            width, count, new_capacity);
            }
            else {
                mem_ref = m_alloc.ReAlloc(m_ref, m_data-8, new_capacity);
                if (!mem_ref.pointer) return false;
                ::set_header_width(width, mem_ref.pointer);
                ::set_header_len(count, mem_ref.pointer);
                ::set_header_capacity(new_capacity, mem_ref.pointer);
            }

            // Update wrapper objects
            m_ref = mem_ref.ref;
            m_data = reinterpret_cast<unsigned char*>(mem_ref.pointer) + 8;
            m_capacity = CalcItemCount(new_capacity, width);
            update_ref_in_parent();
            return true;
        }

        m_capacity = CalcItemCount(new_capacity, width);
        set_header_width(width);
    }

    // Update header
    set_header_len(count);

    return true;
}


void Array::SetWidth(size_t width)
{
    TEMPEX(SetWidth, width, ());
}

template <size_t width> void Array::SetWidth(void)
{
    if (width == 0) {
        m_lbound = 0;
        m_ubound = 0;
    }
    else if (width == 1) {
        m_lbound = 0;
        m_ubound = 1;
    }
    else if (width == 2) {
        m_lbound = 0;
        m_ubound = 3;
    }
    else if (width == 4) {
        m_lbound = 0;
        m_ubound = 15;
    }
    else if (width == 8) {
        m_lbound = -0x80LL;
        m_ubound =  0x7FLL;
    }
    else if (width == 16) {
        m_lbound = -0x8000LL;
        m_ubound =  0x7FFFLL;
    }
    else if (width == 32) {
        m_lbound = -0x80000000LL;
        m_ubound =  0x7FFFFFFFLL;
    }
    else if (width == 64) {
        m_lbound = -0x8000000000000000LL;
        m_ubound =  0x7FFFFFFFFFFFFFFFLL;
    }
    else {
        TIGHTDB_ASSERT(false);
    }

    m_width = width;
    // m_getter = temp is a workaround for a bug in VC2010 that makes it return address of Get() instead of Get<n>
    // if the declaration and association of the getter are on two different source lines
    Getter temp_getter = &Array::Get<width>; 
    m_getter = temp_getter;

    Setter temp_setter = &Array::Set<width>; 
    m_setter = temp_setter;

    struct Callback {};
    Finder feq = &Array::find<EQUAL, TDB_RETURN_FIRST, width>;
    m_finder[COND_EQUAL] = feq;

    Finder fne = &Array::find<NOTEQUAL, TDB_RETURN_FIRST, width>;
    m_finder[COND_NOTEQUAL]  = fne;

    Finder fg = &Array::find<GREATER, TDB_RETURN_FIRST, width>;
    m_finder[COND_GREATER] = fg;

    Finder fl =  &Array::find<LESS, TDB_RETURN_FIRST, width>;
    m_finder[COND_LESS] = fl;

}

template <size_t w>int64_t Array::Get(size_t ndx) const
{
	return GetUniversal<w>((const char *)m_data, ndx);
}

<<<<<<< HEAD
=======
void Array::Set_64b(size_t ndx, int64_t value)
{
    const size_t offset = ndx * 8;
    *(int64_t*)(m_data + offset) = value;
}
>>>>>>> f44e7619
#ifdef _MSC_VER
#pragma warning (disable : 4127)
#endif
template <size_t w> void Array::Set(size_t ndx, int64_t value)
{
    if(w == 0) {
        return;   
    }
    else if(w == 1) {
        const size_t offset = ndx >> 3;
        ndx &= 7;
        uint8_t* p = &m_data[offset];
        *p = (*p &~ (1 << ndx)) | (uint8_t)((value & 1) << ndx);
    }
    else if(w == 2) {
        const size_t offset = ndx >> 2;
        const uint8_t n = (uint8_t)((ndx & 3) << 1);
        uint8_t* p = &m_data[offset];
        *p = (*p &~ (0x03 << n)) | (uint8_t)((value & 0x03) << n);        
    }
    else if(w == 4) {
        const size_t offset = ndx >> 1;
        const uint8_t n = (uint8_t)((ndx & 1) << 2);
        uint8_t* p = &m_data[offset];
        *p = (*p &~ (0x0F << n)) | (uint8_t)((value & 0x0F) << n);
    }
    else if(w == 8) {
        *((char*)m_data + ndx) = (char)value;        
    }
    else if(w == 16) {
        const size_t offset = ndx * 2;
        *(int16_t*)(m_data + offset) = (int16_t)value;
    }
    else if(w == 32) {
        const size_t offset = ndx * 4;
        *(int32_t*)(m_data + offset) = (int32_t)value;        
    }
    else if(w == 64) {
        const size_t offset = ndx * 8;
        *(int64_t*)(m_data + offset) = value;   
    }
}
#ifdef _MSC_VER
#pragma warning (enable : 4127)
#endif

// Sort array.
void Array::sort()
{
    TEMPEX(sort, m_width, ());
}

// Find max and min value, but break search if difference exceeds 'maxdiff' (in which case *min and *max is set to 0)
// Useful for counting-sort functions
template <size_t w>bool Array::MinMax(size_t from, size_t to, uint64_t maxdiff, int64_t *min, int64_t *max)
{
    int64_t min2;
    int64_t max2;
    size_t t;

    max2 = Get<w>(from);
    min2 = max2;

    for(t = from + 1; t < to; t++) {
        int64_t v = Get<w>(t);
        // Utilizes that range test is only needed if max2 or min2 were changed
        if(v < min2) {
            min2 = v;
            if((uint64_t)(max2 - min2) > maxdiff)
                break;
        }
        else if(v > max2) {
            max2 = v;
            if((uint64_t)(max2 - min2) > maxdiff)
                break;
        }
    }

    if(t < to) {
        *max = 0;
        *min = 0;
        return false;
    }
    else {
        *max = max2;
        *min = min2;
        return true;
    }
}

// Take index pointers to elements as argument and sort the pointers according to values they point at. Leave m_array untouched. The ref array
// is allowed to contain fewer elements than m_array.
void Array::ReferenceSort(Array& ref)
{
    TEMPEX(ReferenceSort, m_width, (ref));
}

template <size_t w>void Array::ReferenceSort(Array& ref)
{
    if(m_len < 2)
        return;

    int64_t min;
    int64_t max;

    // in avg case QuickSort is O(n*log(n)) and CountSort O(n + range), and memory usage is sizeof(size_t)*range for CountSort.
    // So we chose range < m_len as treshold for deciding which to use

    // If range isn't suited for CountSort, it's *probably* discovered very early, within first few values, in most practical cases,
    // and won't add much wasted work. Max wasted work is O(n) which isn't much compared to QuickSort.

//  bool b = MinMax<w>(0, m_len, m_len, &min, &max); // auto detect
//  bool b = MinMax<w>(0, m_len, -1, &min, &max); // force count sort
    bool b = MinMax<w>(0, m_len, 0, &min, &max); // force quicksort

    if(b) {
        Array res;
        Array count;

        // Todo, Preset crashes for unknown reasons but would be faster.
//      res.Preset(0, m_len, m_len);
//      count.Preset(0, m_len, max - min + 1);

        for(int64_t t = 0; t < max - min + 1; t++)
            count.add(0);

        // Count occurences of each value
        for(size_t t = 0; t < m_len; t++) {
            size_t i = TO_REF(Get<w>(t) - min);
            count.Set(i, count.Get(i) + 1);
        }

        // Accumulate occurences
        for(size_t t = 1; t < count.Size(); t++) {
            count.Set(t, count.Get(t) + count.Get(t - 1));
        }

        for(size_t t = 0; t < m_len; t++)
            res.add(0);

        for(size_t t = m_len; t > 0; t--) {
            size_t v = TO_REF(Get<w>(t - 1) - min);
            size_t i = count.GetAsRef(v);
            count.Set(v, count.Get(v) - 1);
            res.Set(i - 1, ref.Get(t - 1));
        }

        // Copy result into ref
        for(size_t t = 0; t < res.Size(); t++)
            ref.Set(t, res.Get(t));

        res.Destroy();
        count.Destroy();
    }
    else {
        ReferenceQuickSort(ref);
    }
}

// Sort array
template <size_t w> void Array::sort()
{
    if(m_len < 2)
        return;

    size_t lo = 0;
    size_t hi = m_len - 1;
    std::vector<size_t> count;
    int64_t min;
    int64_t max;
    bool b = false;

    // in avg case QuickSort is O(n*log(n)) and CountSort O(n + range), and memory usage is sizeof(size_t)*range for CountSort.
    // Se we chose range < m_len as treshold for deciding which to use
    if(m_width <= 8) {
        max = m_ubound;
        min = m_lbound;
        b = true;
    }
    else {
        // If range isn't suited for CountSort, it's *probably* discovered very early, within first few values,
        // in most practical cases, and won't add much wasted work. Max wasted work is O(n) which isn't much
        // compared to QuickSort.
        b = MinMax<w>(lo, hi + 1, m_len, &min, &max);
    }

    if(b) {
        for(int64_t t = 0; t < max - min + 1; t++)
            count.push_back(0);

        // Count occurences of each value
        for(size_t t = lo; t <= hi; t++) {
            size_t i = TO_REF(Get<w>(t) - min);
            count[i]++;
        }

        // Overwrite original array with sorted values
        size_t dst = 0;
        for(int64_t i = 0; i < max - min + 1; i++) {
            size_t c = count[(unsigned int)i];
            for(size_t j = 0; j < c; j++) {
                Set<w>(dst, i + min);
                dst++;
            }
        }
    }
    else {
        QuickSort(lo, hi);
    }

    return;
}

void Array::ReferenceQuickSort(Array& ref)
{
    TEMPEX(ReferenceQuickSort, m_width, (0, m_len - 1, ref));
}

template<size_t w> void Array::ReferenceQuickSort(size_t lo, size_t hi, Array& ref)
{
    // Quicksort based on
    // http://www.inf.fh-flensburg.de/lang/algorithmen/sortieren/quick/quicken.htm
    int i = (int)lo;
    int j = (int)hi;

    /*
    // Swap both values and references but lookup values directly: 2.85 sec
    // comparison element x
    const size_t ndx = (lo + hi)/2;
    const int64_t x = (size_t)Get(ndx);

    // partition
    do {
        while (Get(i) < x) i++;
        while (Get(j) > x) j--;
        if (i <= j) {
            size_t h = ref.Get(i);
            ref.Set(i, ref.Get(j));
            ref.Set(j, h);
        //  h = Get(i);
        //  Set(i, Get(j));
        //  Set(j, h);
            i++; j--;
        }
    } while (i <= j);
*/

    // Lookup values indirectly through references, but swap only references: 2.60 sec
    // Templated get/set: 2.40 sec (todo, enable again)
    // comparison element x
    const size_t ndx = (lo + hi)/2;
    const size_t target_ndx = (size_t)ref.Get(ndx);
    const int64_t x = Get(target_ndx);

    // partition
    do {
        while (Get((size_t)ref.Get(i)) < x) ++i;
        while (Get((size_t)ref.Get(j)) > x) --j;
        if (i <= j) {
            const size_t h = (size_t)ref.Get(i);
            ref.Set(i, ref.Get(j));
            ref.Set(j, h);
            ++i; --j;
        }
    } while (i <= j);

    //  recursion
    if ((int)lo < j) ReferenceQuickSort<w>(lo, j, ref);
    if (i < (int)hi) ReferenceQuickSort<w>(i, hi, ref);
}


void Array::QuickSort(size_t lo, size_t hi)
{
    TEMPEX(QuickSort, m_width, (lo, hi);)
}

template<size_t w> void Array::QuickSort(size_t lo, size_t hi)
{
    // Quicksort based on
    // http://www.inf.fh-flensburg.de/lang/algorithmen/sortieren/quick/quicken.htm
    int i = (int)lo;
    int j = (int)hi;

    // comparison element x
    const size_t ndx = (lo + hi)/2;
    const int64_t x = Get(ndx);

    // partition
    do {
        while (Get(i) < x) ++i;
        while (Get(j) > x) --j;
        if (i <= j) {
            const int64_t h = Get(i);
            Set(i, Get(j));
            Set(j, h);
            ++i; --j;
        }
    } while (i <= j);

    //  recursion
    if ((int)lo < j) QuickSort(lo, j);
    if (i < (int)hi) QuickSort(i, hi);
}

std::vector<int64_t> Array::ToVector(void) const
{
    std::vector<int64_t> v;
    const size_t count = Size();
    for(size_t t = 0; t < count; ++t)
        v.push_back(Get(t));
    return v;
}

bool Array::Compare(const Array& c) const
{
    if (c.Size() != Size()) return false;

    for (size_t i = 0; i < Size(); ++i) {
        if (Get(i) != c.Get(i)) return false;
    }

    return true;
}


#ifdef TIGHTDB_DEBUG

void Array::Print() const
{
    std::cout << std::hex << GetRef() << std::dec << ": (" << Size() << ") ";
    for (size_t i = 0; i < Size(); ++i) {
        if (i) std::cout << ", ";
        std::cout << Get(i);
    }
    std::cout << "\n";
}

void Array::Verify() const
{
    TIGHTDB_ASSERT(!IsValid() || (m_width == 0 || m_width == 1 || m_width == 2 || m_width == 4 ||
                                  m_width == 8 || m_width == 16 || m_width == 32 || m_width == 64));

    // Check that parent is set correctly
    if (!m_parent) return;

    const size_t ref_in_parent = m_parent->get_child_ref(m_parentNdx);
    TIGHTDB_ASSERT(ref_in_parent == (IsValid() ? m_ref : 0));
}

void Array::ToDot(std::ostream& out, const char* title) const
{
    const size_t ref = GetRef();

    if (title) {
        out << "subgraph cluster_" << ref << " {" << std::endl;
        out << " label = \"" << title << "\";" << std::endl;
        out << " color = white;" << std::endl;
    }

    out << "n" << std::hex << ref << std::dec << "[shape=none,label=<";
    out << "<TABLE BORDER=\"0\" CELLBORDER=\"1\" CELLSPACING=\"0\" CELLPADDING=\"4\"><TR>" << std::endl;

    // Header
    out << "<TD BGCOLOR=\"lightgrey\"><FONT POINT-SIZE=\"7\"> ";
    out << "0x" << std::hex << ref << std::dec << "<BR/>";
    if (m_isNode) out << "IsNode<BR/>";
    if (m_hasRefs) out << "HasRefs<BR/>";
    out << "</FONT></TD>" << std::endl;

    // Values
    for (size_t i = 0; i < m_len; ++i) {
        const int64_t v =  Get(i);
        if (m_hasRefs) {
            // zero-refs and refs that are not 64-aligned do not point to sub-trees
            if (v == 0) out << "<TD>none";
            else if (v & 0x1) out << "<TD BGCOLOR=\"grey90\">" << (v >> 1);
            else out << "<TD PORT=\"" << i << "\">";
        }
        else out << "<TD>" << v;
        out << "</TD>" << std::endl;
    }

    out << "</TR></TABLE>>];" << std::endl;
    if (title) out << "}" << std::endl;

    if (m_hasRefs) {
        for (size_t i = 0; i < m_len; ++i) {
            const int64_t target = Get(i);
            if (target == 0 || target & 0x1) continue; // zero-refs and refs that are not 64-aligned do not point to sub-trees

            out << "n" << std::hex << ref << std::dec << ":" << i;
            out << " -> n" << std::hex << target << std::dec << std::endl;
        }
    }

    out << std::endl;
}

void Array::Stats(MemStats& stats) const
{
    const MemStats m(m_capacity, CalcByteLen(m_len, m_width), 1);
    stats.add(m);

    // Add stats for all sub-arrays
    if (m_hasRefs) {
        for (size_t i = 0; i < m_len; ++i) {
            const size_t ref = GetAsRef(i);
            if (ref == 0 || ref & 0x1) continue; // zero-refs and refs that are not 64-aligned do not point to sub-trees

            const Array sub(ref, NULL, 0, GetAllocator());
            sub.Stats(stats);
        }
    }
}

#endif // TIGHTDB_DEBUG

} // namespace tightdb


namespace {

// Direct access methods

// Pre-declarations
bool get_header_isnode_direct(const uint8_t* const header);
bool get_header_hasrefs_direct(const uint8_t* const header);
unsigned int get_header_width_direct(const uint8_t* const header);
size_t get_header_len_direct(const uint8_t* const header);
int64_t GetDirect(const char* const data, size_t width, const size_t ndx);
size_t FindPosDirect(const uint8_t* const header, const char* const data, const size_t width, const int64_t target);
template<size_t width> size_t FindPosDirectImp(const uint8_t* const header, const char* const data, const int64_t target);
size_t FindPos2Direct_32(const uint8_t* const header, const char* const data, int32_t target);

bool get_header_isnode_direct(const uint8_t* const header)
{
    return (header[0] & 0x80) != 0;
}

bool get_header_hasrefs_direct(const uint8_t* const header)
{
    return (header[0] & 0x40) != 0;
}

unsigned int get_header_width_direct(const uint8_t* const header)
{
    return (1 << (header[0] & 0x07)) >> 1;
}

size_t get_header_len_direct(const uint8_t* const header)
{
    return (header[1] << 16) + (header[2] << 8) + header[3];
}

template<size_t w> int64_t GetDirect(const char* const data, const size_t ndx);

int64_t GetDirect(const char* const data, size_t width, const size_t ndx)
{
    TEMPEX(return GetDirect, width, (data, ndx));
}

template<size_t w> int64_t GetDirect(const char* const data, const size_t ndx)
{
    if(w == 0) {
        return 0;
    }
    else if(w == 1) {
        const size_t offset = ndx >> 3;
        return (data[offset] >> (ndx & 7)) & 0x01;
    }
    else if(w == 2) {
        const size_t offset = ndx >> 2;
        return (data[offset] >> ((ndx & 3) << 1)) & 0x03;
    }
    else if(w == 4) {
        const size_t offset = ndx >> 1;
        return (data[offset] >> ((ndx & 1) << 2)) & 0x0F;
    }
    else if(w == 8) {
        return *((const signed char*)(data + ndx));
    }
    if(w == 16) {
        const size_t offset = ndx * 2;
        return *(const int16_t*)(data + offset);
    }
    else if(w == 32) {
        const size_t offset = ndx * 4;
        return *(const int32_t*)(data + offset);
    }
    else if(w == 64) {
        const size_t offset = ndx * 8;
        return *(const int64_t*)(data + offset);
    }
    else {
        assert(false);
        return int64_t(-1);
    }
}

size_t FindPosDirect(const uint8_t* const header, const char* const data, const size_t width, const int64_t target)
{
    TEMPEX(return FindPosDirectImp, width, (header, data, target));
}

template<size_t width> size_t FindPosDirectImp(const uint8_t* const header, const char* const data, const int64_t target)
{
    const size_t len = get_header_len_direct(header);

    size_t low = -1;
    size_t high = len;

    // Binary search based on:
    // http://www.tbray.org/ongoing/When/200x/2003/03/22/Binary
    // Finds position of largest value SMALLER than the target (for lookups in
    // nodes)
    while (high - low > 1) {
        const size_t probe = (low + high) >> 1;
        const int64_t v = GetDirect<width>(data, probe);

        if (v > target) high = probe;
        else            low = probe;
    }
    if (high == len) return (size_t)-1;
    else return high;
}


size_t FindPos2Direct_32(const uint8_t* const header, const char* const data, int32_t target)
{
    const size_t len = get_header_len_direct(header);

    int low = -1;
    int high = (int)len;

    // Binary search based on:
    // http://www.tbray.org/ongoing/When/200x/2003/03/22/Binary
    // Finds position of closest value BIGGER OR EQUAL to the target (for
    // lookups in indexes)
    while (high - low > 1) {
        const size_t probe = ((unsigned int)low + (unsigned int)high) >> 1;
        const int64_t v = GetDirect<32>(data, probe);

        if (v < target) low = (int)probe;
        else            high = (int)probe;
    }
    if (high == (int)len) return (size_t)-1;
    else return (size_t)high;
}

}

namespace tightdb {

// Get containing array block direct through column b-tree without instatiating any Arrays. Calling with 
// use_retval = true will return itself if leaf and avoid unneccesary header initialization. 
const Array* Array::GetBlock(size_t ndx, Array& arr, size_t& off, bool use_retval) const
{
    // Reduce time overhead for cols with few entries
    if(!m_isNode) {
        if(!use_retval)
            arr.CreateFromHeaderDirect((uint8_t*)m_data-8);
        off = 0;
        return this;
    }

    char* data = (char*)m_data;
    uint8_t* header = (uint8_t*)data-8; 
    size_t width  = m_width;
    bool isNode   = m_isNode;
    size_t offset = 0;

    while (1) {
        // Get subnode table
        const size_t ref_offsets = TO_SIZET(GetDirect(data, width, 0));
        const size_t ref_refs    = TO_SIZET(GetDirect(data, width, 1));

        // Find the subnode containing the item
        const uint8_t* const offsets_header = (const uint8_t*)m_alloc.Translate(ref_offsets);
        const char* const offsets_data = (const char*)offsets_header + 8;
        const size_t offsets_width  = get_header_width_direct(offsets_header);
        const size_t node_ndx = FindPosDirect(offsets_header, offsets_data, offsets_width, ndx);

        // Calc index in subnode
        const size_t localoffset = node_ndx ? TO_REF(GetDirect(offsets_data, offsets_width, node_ndx-1)) : 0;
        ndx -= localoffset; // local index
        offset += localoffset;

        // Get ref to array
        const uint8_t* const refs_header = (const uint8_t*)m_alloc.Translate(ref_refs);
        const char* const refs_data = (const char*)refs_header + 8;
        const size_t refs_width  = get_header_width_direct(refs_header);
        const size_t ref = TO_SIZET(GetDirect(refs_data, refs_width, node_ndx));

        // Set vars for next iteration
        header = (uint8_t*)m_alloc.Translate(ref);
        data   = (char*)header + 8;
        width  = get_header_width_direct(header);
        isNode = get_header_isnode_direct(header);
        
        if(!isNode) {
            arr.CreateFromHeaderDirect(header);
            off = offset;
            return &arr;
        }
    }
}


// Get value direct through column b-tree without instatiating any Arrays.
int64_t Array::ColumnGet(size_t ndx) const
{
    const char* data   = (const char*)m_data;
    const uint8_t* header;
    size_t width = m_width;
    bool isNode = m_isNode;

    while (1) {
        if (isNode) {
            // Get subnode table
            const size_t ref_offsets = TO_REF(GetDirect(data, width, 0));
            const size_t ref_refs    = TO_REF(GetDirect(data, width, 1));

            // Find the subnode containing the item
            const uint8_t* const offsets_header = (const uint8_t*)m_alloc.Translate(ref_offsets);
            const char* const offsets_data = (const char*)offsets_header + 8;
            const size_t offsets_width  = get_header_width_direct(offsets_header);
            const size_t node_ndx = FindPosDirect(offsets_header, offsets_data, offsets_width, ndx);

            // Calc index in subnode
            const size_t offset = node_ndx ? TO_REF(GetDirect(offsets_data, offsets_width, node_ndx-1)) : 0;
            ndx = ndx - offset; // local index

            // Get ref to array
            const uint8_t* const refs_header = (const uint8_t*)m_alloc.Translate(ref_refs);
            const char* const refs_data = (const char*)refs_header + 8;
            const size_t refs_width  = get_header_width_direct(refs_header);
            const size_t ref = TO_SIZET(GetDirect(refs_data, refs_width, node_ndx));

            // Set vars for next iteration
            header = (const uint8_t*)m_alloc.Translate(ref);
            data   = (const char*)header + 8;
            width  = get_header_width_direct(header);
            isNode = get_header_isnode_direct(header);
        }
        else {
            return GetDirect(data, width, ndx);
        }
    }
}

const char* Array::ColumnStringGet(size_t ndx) const
{
    const char* data   = (const char*)m_data;
    const uint8_t* header = m_data - 8;
    size_t width = m_width;
    bool isNode = m_isNode;

    while (1) {
        if (isNode) {
            // Get subnode table
            const size_t ref_offsets = TO_SIZET(GetDirect(data, width, 0));
            const size_t ref_refs    = TO_SIZET(GetDirect(data, width, 1));

            // Find the subnode containing the item
            const uint8_t* const offsets_header = (const uint8_t*)m_alloc.Translate(ref_offsets);
            const char* const offsets_data = (const char*)offsets_header + 8;
            const size_t offsets_width  = get_header_width_direct(offsets_header);
            const size_t node_ndx = FindPosDirect(offsets_header, offsets_data, offsets_width, ndx);

            // Calc index in subnode
            const size_t offset = node_ndx ? TO_REF(GetDirect(offsets_data, offsets_width, node_ndx-1)) : 0;
            ndx = ndx - offset; // local index

            // Get ref to array
            const uint8_t* const refs_header = (const uint8_t*)m_alloc.Translate(ref_refs);
            const char* const refs_data = (const char*)refs_header + 8;
            const size_t refs_width  = get_header_width_direct(refs_header);
            const size_t ref = TO_REF(GetDirect(refs_data, refs_width, node_ndx));

            // Set vars for next iteration
            header = (const uint8_t*)m_alloc.Translate(ref);
            data   = (const char*)header + 8;
            width  = get_header_width_direct(header);
            isNode = get_header_isnode_direct(header);
        }
        else {
            const bool hasRefs = get_header_hasrefs_direct(header);
            if (hasRefs) {
                // long strings
                const size_t ref_offsets = TO_SIZET(GetDirect(data, width, 0));
                const size_t ref_blob    = TO_SIZET(GetDirect(data, width, 1));

                size_t offset = 0;
                if (ndx) {
                    const uint8_t* const offsets_header = (const uint8_t*)m_alloc.Translate(ref_offsets);
                    const char* const offsets_data = (const char*)offsets_header + 8;
                    const size_t offsets_width  = get_header_width_direct(offsets_header);

                    offset = TO_SIZET(GetDirect(offsets_data, offsets_width, ndx-1));
                }

                const uint8_t* const blob_header = (const uint8_t*)m_alloc.Translate(ref_blob);
                const char* const blob_data = (const char*)blob_header + 8;

                return (const char*)blob_data + offset;
            }
            else {
                // short strings
                if (width == 0) return "";
                else return (const char*)(data + (ndx * width));
            }
        }
    }
}

// Find value direct through column b-tree without instatiating any Arrays.
size_t Array::ColumnFind(int64_t target, size_t ref, Array& cache) const
{
    uint8_t* const header = (uint8_t*)m_alloc.Translate(ref);
    const bool isNode = get_header_isnode_direct(header);

    if (isNode) {
        const char* const data = (const char*)header + 8;
        const size_t width = get_header_width_direct(header);

        // Get subnode table
        const size_t ref_offsets = TO_SIZET(GetDirect(data, width, 0));
        const size_t ref_refs    = TO_SIZET(GetDirect(data, width, 1));

        const uint8_t* const offsets_header = (const uint8_t*)m_alloc.Translate(ref_offsets);
        const char* const offsets_data = (const char*)offsets_header + 8;
        const size_t offsets_width  = get_header_width_direct(offsets_header);
        const size_t offsets_len = get_header_len_direct(offsets_header);

        const uint8_t* const refs_header = (const uint8_t*)m_alloc.Translate(ref_refs);
        const char* const refs_data = (const char*)refs_header + 8;
        const size_t refs_width  = get_header_width_direct(refs_header);

        // Iterate over nodes until we find a match
        size_t offset = 0;
        for (size_t i = 0; i < offsets_len; ++i) {
            const size_t ref = TO_REF(GetDirect(refs_data, refs_width, i));
            const size_t result = ColumnFind(target, ref, cache);
            if (result != not_found)
                return offset + result;

            const size_t off = TO_SIZET(GetDirect(offsets_data, offsets_width, i));
            offset = off;
        }

        // if we get to here there is no match
        return not_found;
    }
    else {
        cache.CreateFromHeaderDirect(header);
        return cache.find_first(target, 0, -1);
    }
}

size_t Array::IndexStringFindFirst(const char* value, const AdaptiveStringColumn& column) const
{
    const char* v = value;
    const char* data   = (const char*)m_data;
    const uint8_t* header = m_data - 8;
    size_t width = m_width;
    bool isNode = m_isNode;

top:
    // Create 4 byte index key
    int32_t key = 0;
    if (*v) key  = ((int32_t)(*v++) << 24);
    if (*v) key |= ((int32_t)(*v++) << 16);
    if (*v) key |= ((int32_t)(*v++) << 8);
    if (*v) key |=  (int32_t)(*v++);

    for (;;) {
        // Get subnode table
        const size_t ref_offsets = TO_SIZET(GetDirect(data, width, 0)); // todo, test if you can use TO_REF instead
        const size_t ref_refs    = TO_REF(GetDirect(data, width, 1));

        // Find the position matching the key
        const uint8_t* const offsets_header = (const uint8_t*)m_alloc.Translate(ref_offsets);
        const char* const offsets_data = (const char*)offsets_header + 8;
        const size_t pos = FindPos2Direct_32(offsets_header, offsets_data, key); // keys are always 32 bits wide

        // If key is outside range, we know there can be no match
        if (pos == not_found) return not_found;

        // Get entry under key
        const uint8_t* const refs_header = (const uint8_t*)m_alloc.Translate(ref_refs);
        const char* const refs_data = (const char*)refs_header + 8;
        const size_t refs_width  = get_header_width_direct(refs_header);
        const size_t ref = TO_REF(GetDirect(refs_data, refs_width, pos));

        if (isNode) {
            // Set vars for next iteration
            header = (const uint8_t*)m_alloc.Translate(ref);
            data   = (const char*)header + 8;
            width  = get_header_width_direct(header);
            isNode = get_header_isnode_direct(header);
            continue;
        }

        const int32_t stored_key = (int32_t)GetDirect<32>(offsets_data, pos);

        if (stored_key == key) {
            // Literal row index
            if (ref & 1) {
                const size_t row_ref = (ref >> 1);
                if (*v == '\0') return row_ref; // full string has been compared

                const char* const str = column.Get(row_ref);
                if (strcmp(str, value) == 0) return row_ref;
                else return not_found;
            }

            const uint8_t* const sub_header = (const uint8_t*)m_alloc.Translate(ref);
            const bool sub_hasrefs = get_header_hasrefs_direct(sub_header);

            // List of matching row indexes
            if (!sub_hasrefs) {
                const char* const sub_data = (const char*)sub_header + 8;
                const size_t sub_width  = get_header_width_direct(sub_header);

                const size_t row_ref = TO_SIZET(GetDirect(sub_data, sub_width, 0));
                if (*v == '\0') return row_ref; // full string has been compared

                const char* const str =column.Get(row_ref);
                if (strcmp(str, value) == 0) return row_ref;
                else return not_found;
            }

            // Recurse into sub-index;
            header = (const uint8_t*)m_alloc.Translate(ref);
            data   = (const char*)header + 8;
            width  = get_header_width_direct(header);
            isNode = get_header_isnode_direct(header);
            goto top;
        }
        else return not_found;
    }
}

} //namespace tightdb<|MERGE_RESOLUTION|>--- conflicted
+++ resolved
@@ -1486,14 +1486,6 @@
 	return GetUniversal<w>((const char *)m_data, ndx);
 }
 
-<<<<<<< HEAD
-=======
-void Array::Set_64b(size_t ndx, int64_t value)
-{
-    const size_t offset = ndx * 8;
-    *(int64_t*)(m_data + offset) = value;
-}
->>>>>>> f44e7619
 #ifdef _MSC_VER
 #pragma warning (disable : 4127)
 #endif
