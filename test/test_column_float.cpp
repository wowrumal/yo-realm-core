#include "testsettings.hpp"
#ifdef TEST_COLUMN_FLOAT

#include <iostream>

#include <realm/column_basic.hpp>

#include "test.hpp"

using namespace realm;
using test_util::unit_test::TestResults;


// Test independence and thread-safety
// -----------------------------------
//
// All tests must be thread safe and independent of each other. This
// is required because it allows for both shuffling of the execution
// order and for parallelized testing.
//
// In particular, avoid using std::rand() since it is not guaranteed
// to be thread safe. Instead use the API offered in
// `test/util/random.hpp`.
//
// All files created in tests must use the TEST_PATH macro (or one of
// its friends) to obtain a suitable file system path. See
// `test/util/test_path.hpp`.
//
//
// Debugging and the ONLY() macro
// ------------------------------
//
// A simple way of disabling all tests except one called `Foo`, is to
// replace TEST(Foo) with ONLY(Foo) and then recompile and rerun the
// test suite. Note that you can also use filtering by setting the
// environment varible `UNITTEST_FILTER`. See `README.md` for more on
// this.
//
// Another way to debug a particular test, is to copy that test into
// `experiments/testcase.cpp` and then run `sh build.sh
// check-testcase` (or one of its friends) from the command line.


namespace {

template<class T, size_t N> inline size_t size_of_array(T(&)[N])
{
    return N;
}

// Article about comparing floats:
// http://randomascii.wordpress.com/2012/02/25/comparing-floating-point-numbers-2012-edition/

float float_values[] = {
    0.0f,
    1.0f,
    2.12345f,
    12345.12f,
    -12345.12f
};
const size_t num_float_values = size_of_array(float_values);

double double_values[] = {
    0.0,
    1.0,
    2.12345,
    12345.12,
    -12345.12
};
const size_t num_double_values = size_of_array(double_values);

} // anonymous namespace


template <class C>
void BasicColumn_IsEmpty(TestResults& test_results)
{
    ref_type ref = C::create(Allocator::get_default());
    C c(Allocator::get_default(), ref, false); // nullable = false

    CHECK(c.is_empty());
    CHECK_EQUAL(0U, c.size());
    c.destroy();
}
TEST(FloatColumn_IsEmpty)
{
    BasicColumn_IsEmpty<FloatColumn>(test_results);
}
TEST(DoubleColumn_IsEmpty)
{
    BasicColumn_IsEmpty<DoubleColumn>(test_results);
}


template <class C, typename T>
void BasicColumn_AddGet(TestResults& test_results, T values[], size_t num_values)
{
    ref_type ref = C::create(Allocator::get_default());
    C c(Allocator::get_default(), ref, false); // nullable = false

    for (size_t i = 0; i < num_values; ++i) {
        c.add(values[i]);

        CHECK_EQUAL(i+1, c.size());

        for (size_t j = 0; j < i; ++j)
            CHECK_EQUAL(values[j], c.get(j));
    }

    c.destroy();
}
TEST(FloatColumn_AddGet)
{
    BasicColumn_AddGet<FloatColumn, float>(test_results, float_values, num_float_values);
}
TEST(DoubleColumn_AddGet)
{
    BasicColumn_AddGet<DoubleColumn, double>(test_results, double_values, num_double_values);
}


template <class C, typename T>
void BasicColumn_Clear(TestResults& test_results)
{
    ref_type ref = C::create(Allocator::get_default());
    C c(Allocator::get_default(), ref, false); // nullable = false

    CHECK(c.is_empty());

    for (size_t i = 0; i < 100; ++i)
        c.add();
    CHECK(!c.is_empty());

    c.clear();
    CHECK(c.is_empty());

    c.destroy();
}
TEST(FloatColumn_Clear)
{
    BasicColumn_Clear<FloatColumn, float>(test_results);
}
TEST(DoubleColumn_Clear)
{
    BasicColumn_Clear<DoubleColumn, double>(test_results);
}


template <class C, typename T>
void BasicColumn_Set(TestResults& test_results, T values[], size_t num_values)
{
    ref_type ref = C::create(Allocator::get_default());
    C c(Allocator::get_default(), ref, false); // nullable = false

    for (size_t i = 0; i < num_values; ++i)
        c.add(values[i]);
    CHECK_EQUAL(num_values, c.size());

    T v0 = T(1.6);
    T v3 = T(-987.23);
    c.set(0, v0);
    CHECK_EQUAL(v0, c.get(0));
    c.set(3, v3);
    CHECK_EQUAL(v3, c.get(3));

    CHECK_EQUAL(values[1], c.get(1));
    CHECK_EQUAL(values[2], c.get(2));
    CHECK_EQUAL(values[4], c.get(4));

    c.destroy();
}
TEST(FloatColumn_Set)
{
    BasicColumn_Set<FloatColumn, float>(test_results, float_values, num_float_values);
}
TEST(DoubleColumn_Set)
{
    BasicColumn_Set<DoubleColumn, double>(test_results, double_values, num_double_values);
}


template <class C, typename T>
void BasicColumn_Insert(TestResults& test_results, T values[], size_t num_values)
{
    static_cast<void>(num_values);

    ref_type ref = C::create(Allocator::get_default());
    C c(Allocator::get_default(), ref, false); // nullable = false

    // Insert in empty column
    c.insert(0, values[0]);
    CHECK_EQUAL(values[0], c.get(0));
    CHECK_EQUAL(1, c.size());

    // Insert in top
    c.insert(0, values[1]);
    CHECK_EQUAL(values[1], c.get(0));
    CHECK_EQUAL(values[0], c.get(1));
    CHECK_EQUAL(2, c.size());

    // Insert in middle
    c.insert(1, values[2]);
    CHECK_EQUAL(values[1], c.get(0));
    CHECK_EQUAL(values[2], c.get(1));
    CHECK_EQUAL(values[0], c.get(2));
    CHECK_EQUAL(3, c.size());

    // Insert at buttom
    c.insert(3, values[3]);
    CHECK_EQUAL(values[1], c.get(0));
    CHECK_EQUAL(values[2], c.get(1));
    CHECK_EQUAL(values[0], c.get(2));
    CHECK_EQUAL(values[3], c.get(3));
    CHECK_EQUAL(4, c.size());

    // Insert at top
    c.insert(0, values[4]);
    CHECK_EQUAL(values[4], c.get(0));
    CHECK_EQUAL(values[1], c.get(1));
    CHECK_EQUAL(values[2], c.get(2));
    CHECK_EQUAL(values[0], c.get(3));
    CHECK_EQUAL(values[3], c.get(4));
    CHECK_EQUAL(5, c.size());

    c.destroy();
}
TEST(FloatColumn_Insert)
{
    BasicColumn_Insert<FloatColumn, float>(test_results, float_values, num_float_values);
}
TEST(DoubleColumn_Insert)
{
    BasicColumn_Insert<DoubleColumn, double>(test_results, double_values, num_double_values);
}


template <class C, typename T>
void BasicColumn_Aggregates(TestResults& test_results, T values[], size_t num_values)
{
    static_cast<void>(test_results);
    static_cast<void>(num_values);
    static_cast<void>(values);

    ref_type ref = C::create(Allocator::get_default());
    C c(Allocator::get_default(), ref, false); // nullable = false

//    double sum = c.sum();
//    CHECK_EQUAL(0, sum);

    // todo: add tests for minimum, maximum,
    // todo !!!

   c.destroy();
}
TEST(FloatColumn_Aggregates)
{
    BasicColumn_Aggregates<FloatColumn, float>(test_results, float_values, num_float_values);
}
TEST(DoubleColumn_Aggregates)
{
    BasicColumn_Aggregates<DoubleColumn, double>(test_results, double_values, num_double_values);
}


template <class C, typename T>
void BasicColumn_Delete(TestResults& test_results, T values[], size_t num_values)
{
    ref_type ref = C::create(Allocator::get_default());
    C c(Allocator::get_default(), ref, false); // nullable = false

    for (size_t i = 0; i < num_values; ++i)
        c.add(values[i]);
    CHECK_EQUAL(5, c.size());
    CHECK_EQUAL(values[0], c.get(0));
    CHECK_EQUAL(values[1], c.get(1));
    CHECK_EQUAL(values[2], c.get(2));
    CHECK_EQUAL(values[3], c.get(3));
    CHECK_EQUAL(values[4], c.get(4));

    // Delete first
    c.erase(0);
    CHECK_EQUAL(4, c.size());
    CHECK_EQUAL(values[1], c.get(0));
    CHECK_EQUAL(values[2], c.get(1));
    CHECK_EQUAL(values[3], c.get(2));
    CHECK_EQUAL(values[4], c.get(3));

    // Delete middle
    c.erase(2);
    CHECK_EQUAL(3, c.size());
    CHECK_EQUAL(values[1], c.get(0));
    CHECK_EQUAL(values[2], c.get(1));
    CHECK_EQUAL(values[4], c.get(2));

    // Delete last
    c.erase(2);
    CHECK_EQUAL(2, c.size());
    CHECK_EQUAL(values[1], c.get(0));
    CHECK_EQUAL(values[2], c.get(1));

    // Delete single
    c.erase(0);
    CHECK_EQUAL(1, c.size());
    CHECK_EQUAL(values[2], c.get(0));

    // Delete all
    c.erase(0);
    CHECK_EQUAL(0, c.size());

    c.destroy();
}
TEST(FloatColumn_Delete)
{
    BasicColumn_Delete<FloatColumn, float>(test_results, float_values, num_float_values);
}
TEST(DoubleColumn_Delete)
{
    BasicColumn_Delete<DoubleColumn, double>(test_results, double_values, num_double_values);
}

TEST(FloatColumn_SwapRows)
{
    auto epsilon = std::numeric_limits<float>::epsilon();

    // Normal case
    {
        ref_type ref = FloatColumn::create(Allocator::get_default());
<<<<<<< HEAD
        FloatColumn c(Allocator::get_default(), ref);
=======
        bool nullable = false;
        FloatColumn c(Allocator::get_default(), ref, nullable);
>>>>>>> 9a0ca372

        c.add(-21.389);
        c.add(30.221);
        c.add(10.93);
        c.add(5.0099);

        CHECK_APPROXIMATELY_EQUAL(c.get(1), 30.221, epsilon);
        CHECK_APPROXIMATELY_EQUAL(c.get(2), 10.93, epsilon);
        CHECK_EQUAL(c.size(), 4); // size should not change

        c.swap_rows(1, 2);

        CHECK_APPROXIMATELY_EQUAL(c.get(1), 10.93, epsilon);
        CHECK_APPROXIMATELY_EQUAL(c.get(2), 30.221, epsilon);
        CHECK_EQUAL(c.size(), 4);
    }

    // First two elements
    {
        ref_type ref = FloatColumn::create(Allocator::get_default());
<<<<<<< HEAD
        FloatColumn c(Allocator::get_default(), ref);
=======
        bool nullable = false;
        FloatColumn c(Allocator::get_default(), ref, nullable);
>>>>>>> 9a0ca372

        c.add(30.221);
        c.add(10.93);
        c.add(5.0099);

        c.swap_rows(0, 1);

        CHECK_APPROXIMATELY_EQUAL(c.get(0), 10.93, epsilon);
        CHECK_APPROXIMATELY_EQUAL(c.get(1), 30.221, epsilon);
        CHECK_EQUAL(c.size(), 3); // size should not change
    }

    // Last two elements
    {
        ref_type ref = FloatColumn::create(Allocator::get_default());
<<<<<<< HEAD
        FloatColumn c(Allocator::get_default(), ref);
=======
        bool nullable = false;
        FloatColumn c(Allocator::get_default(), ref, nullable);
>>>>>>> 9a0ca372

        c.add(5.0099);
        c.add(30.221);
        c.add(10.93);

        c.swap_rows(1, 2);

        CHECK_APPROXIMATELY_EQUAL(c.get(1), 10.93, epsilon);
        CHECK_APPROXIMATELY_EQUAL(c.get(2), 30.221, epsilon);
        CHECK_EQUAL(c.size(), 3); // size should not change
    }

    // Indices in wrong order
    {
        ref_type ref = FloatColumn::create(Allocator::get_default());
<<<<<<< HEAD
        FloatColumn c(Allocator::get_default(), ref);
=======
        bool nullable = false;
        FloatColumn c(Allocator::get_default(), ref, nullable);
>>>>>>> 9a0ca372

        c.add(5.0099);
        c.add(30.221);
        c.add(10.93);

        c.swap_rows(2, 1);

        CHECK_APPROXIMATELY_EQUAL(c.get(1), 10.93, epsilon);
        CHECK_APPROXIMATELY_EQUAL(c.get(2), 30.221, epsilon);
        CHECK_EQUAL(c.size(), 3); // size should not change
    }
}

TEST(DoubleColumn_SwapRows)
{
    auto epsilon = std::numeric_limits<double>::epsilon();

    // Normal case
    {
        ref_type ref = DoubleColumn::create(Allocator::get_default());
<<<<<<< HEAD
        DoubleColumn c(Allocator::get_default(), ref);
=======
        bool nullable = false;
        DoubleColumn c(Allocator::get_default(), ref, nullable);
>>>>>>> 9a0ca372

        c.add(-21.389);
        c.add(30.221);
        c.add(10.93);
        c.add(5.0099);

        CHECK_APPROXIMATELY_EQUAL(c.get(1), 30.221, epsilon);
        CHECK_APPROXIMATELY_EQUAL(c.get(2), 10.93, epsilon);
        CHECK_EQUAL(c.size(), 4); // size should not change

        c.swap_rows(1, 2);

        CHECK_APPROXIMATELY_EQUAL(c.get(1), 10.93, epsilon);
        CHECK_APPROXIMATELY_EQUAL(c.get(2), 30.221, epsilon);
        CHECK_EQUAL(c.size(), 4);
    }

    // First two elements
    {
        ref_type ref = DoubleColumn::create(Allocator::get_default());
<<<<<<< HEAD
        DoubleColumn c(Allocator::get_default(), ref);
=======
        bool nullable = false;
        DoubleColumn c(Allocator::get_default(), ref, nullable);
>>>>>>> 9a0ca372

        c.add(30.221);
        c.add(10.93);
        c.add(5.0099);

        c.swap_rows(0, 1);

        CHECK_APPROXIMATELY_EQUAL(c.get(0), 10.93, epsilon);
        CHECK_APPROXIMATELY_EQUAL(c.get(1), 30.221, epsilon);
        CHECK_EQUAL(c.size(), 3); // size should not change
    }

    // Last two elements
    {
        ref_type ref = DoubleColumn::create(Allocator::get_default());
<<<<<<< HEAD
        DoubleColumn c(Allocator::get_default(), ref);
=======
        bool nullable = false;
        DoubleColumn c(Allocator::get_default(), ref, nullable);
>>>>>>> 9a0ca372

        c.add(5.0099);
        c.add(30.221);
        c.add(10.93);

        c.swap_rows(1, 2);

        CHECK_APPROXIMATELY_EQUAL(c.get(1), 10.93, epsilon);
        CHECK_APPROXIMATELY_EQUAL(c.get(2), 30.221, epsilon);
        CHECK_EQUAL(c.size(), 3); // size should not change
    }

    // Indices in wrong order
    {
        ref_type ref = DoubleColumn::create(Allocator::get_default());
<<<<<<< HEAD
        DoubleColumn c(Allocator::get_default(), ref);
=======
        bool nullable = false;
        DoubleColumn c(Allocator::get_default(), ref, nullable);
>>>>>>> 9a0ca372

        c.add(5.0099);
        c.add(30.221);
        c.add(10.93);

        c.swap_rows(2, 1);

        CHECK_APPROXIMATELY_EQUAL(c.get(1), 10.93, epsilon);
        CHECK_APPROXIMATELY_EQUAL(c.get(2), 30.221, epsilon);
        CHECK_EQUAL(c.size(), 3); // size should not change
    }
}

TEST(DoubleColumn_InitOfEmptyColumn)
{
    Table t;
    t.add_column(type_Double, "works");
    t.add_column(type_Double, "works also");
    t.add_empty_row();
    t.set_double(0,0,1.1);
    t.set_double(1,0,2.2);
    t.remove_column(1);
    t.add_empty_row();
    t.add_column(type_Double, "doesn't work");
    CHECK_EQUAL(0.0, t.get_double(1,0));
}

TEST(FloatColumn_InitOfEmptyColumn)
{
    Table t;
    t.add_column(type_Float, "works");
    t.add_column(type_Float, "works also");
    t.add_empty_row();
    t.set_float(0,0,1.1f);
    t.set_float(1,0,2.2f);
    t.remove_column(1);
    t.add_empty_row();
    t.add_column(type_Float, "doesn't work");
    CHECK_EQUAL(0.0, t.get_float(1,0));
}

TEST(ColumnInt_InitOfEmptyColumn)
{
    Table t;
    t.add_column(type_Int, "works");
    t.add_column(type_Int, "works also");
    t.add_empty_row();
    t.set_int(0,0,1);
    t.set_int(1,0,2);
    t.remove_column(1);
    t.add_empty_row();
    t.add_column(type_Int, "doesn't work");
    CHECK_EQUAL(0, t.get_int(1,0));
}

TEST(ColumnString_InitOfEmptyColumn)
{
    Table t;
    t.add_column(type_String, "works");
    t.add_column(type_String, "works also", false);
    t.add_empty_row();
    t.set_string(0,0, "yellow");
    t.set_string(1,0, "very bright");
    t.remove_column(1);
    t.add_empty_row();
    t.add_column(type_String, "doesn't work");
    CHECK_EQUAL("", t.get_string(1,0));
}

TEST(ColumnBinary_InitOfEmptyColumn)
{
    Table t;
    t.add_column(type_Binary, "works");
    t.add_column(type_Binary, "works also");
    t.add_empty_row();
    t.set_binary(0,0, BinaryData("yellow"));
    t.set_binary(1,0, BinaryData("very bright"));
    t.remove_column(1);
    t.add_empty_row();
    t.add_column(type_Binary, "doesn't work");
    CHECK_EQUAL(BinaryData(), t.get_binary(1,0));
}

TEST(ColumnBool_InitOfEmptyColumn)
{
    Table t;
    t.add_column(type_Bool, "works");
    t.add_column(type_Bool, "works also");
    t.add_empty_row();
    t.set_bool(0,0, true);
    t.set_bool(1,0, true);
    t.remove_column(1);
    t.add_empty_row();
    t.add_column(type_Bool, "doesn't work");
    CHECK_EQUAL(false, t.get_bool(1,0));
}

TEST(ColumnMixed_InitOfEmptyColumn)
{
    Table t;
    t.add_column(type_Mixed, "works");
    t.add_column(type_Mixed, "works also");
    t.add_empty_row();
    t.set_mixed(0,0, Mixed(1.1));
    t.set_mixed(1,0, Mixed(2.2));
    t.remove_column(1);
    t.add_empty_row();
    t.add_column(type_Mixed, "doesn't work");
    CHECK_EQUAL(0, t.get_mixed(1,0));
}


#endif // TEST_COLUMN_FLOAT<|MERGE_RESOLUTION|>--- conflicted
+++ resolved
@@ -325,12 +325,8 @@
     // Normal case
     {
         ref_type ref = FloatColumn::create(Allocator::get_default());
-<<<<<<< HEAD
-        FloatColumn c(Allocator::get_default(), ref);
-=======
         bool nullable = false;
         FloatColumn c(Allocator::get_default(), ref, nullable);
->>>>>>> 9a0ca372
 
         c.add(-21.389);
         c.add(30.221);
@@ -351,12 +347,8 @@
     // First two elements
     {
         ref_type ref = FloatColumn::create(Allocator::get_default());
-<<<<<<< HEAD
-        FloatColumn c(Allocator::get_default(), ref);
-=======
         bool nullable = false;
         FloatColumn c(Allocator::get_default(), ref, nullable);
->>>>>>> 9a0ca372
 
         c.add(30.221);
         c.add(10.93);
@@ -372,12 +364,8 @@
     // Last two elements
     {
         ref_type ref = FloatColumn::create(Allocator::get_default());
-<<<<<<< HEAD
-        FloatColumn c(Allocator::get_default(), ref);
-=======
         bool nullable = false;
         FloatColumn c(Allocator::get_default(), ref, nullable);
->>>>>>> 9a0ca372
 
         c.add(5.0099);
         c.add(30.221);
@@ -393,12 +381,8 @@
     // Indices in wrong order
     {
         ref_type ref = FloatColumn::create(Allocator::get_default());
-<<<<<<< HEAD
-        FloatColumn c(Allocator::get_default(), ref);
-=======
         bool nullable = false;
         FloatColumn c(Allocator::get_default(), ref, nullable);
->>>>>>> 9a0ca372
 
         c.add(5.0099);
         c.add(30.221);
@@ -419,12 +403,8 @@
     // Normal case
     {
         ref_type ref = DoubleColumn::create(Allocator::get_default());
-<<<<<<< HEAD
-        DoubleColumn c(Allocator::get_default(), ref);
-=======
         bool nullable = false;
         DoubleColumn c(Allocator::get_default(), ref, nullable);
->>>>>>> 9a0ca372
 
         c.add(-21.389);
         c.add(30.221);
@@ -445,12 +425,8 @@
     // First two elements
     {
         ref_type ref = DoubleColumn::create(Allocator::get_default());
-<<<<<<< HEAD
-        DoubleColumn c(Allocator::get_default(), ref);
-=======
         bool nullable = false;
         DoubleColumn c(Allocator::get_default(), ref, nullable);
->>>>>>> 9a0ca372
 
         c.add(30.221);
         c.add(10.93);
@@ -466,12 +442,8 @@
     // Last two elements
     {
         ref_type ref = DoubleColumn::create(Allocator::get_default());
-<<<<<<< HEAD
-        DoubleColumn c(Allocator::get_default(), ref);
-=======
         bool nullable = false;
         DoubleColumn c(Allocator::get_default(), ref, nullable);
->>>>>>> 9a0ca372
 
         c.add(5.0099);
         c.add(30.221);
@@ -487,12 +459,8 @@
     // Indices in wrong order
     {
         ref_type ref = DoubleColumn::create(Allocator::get_default());
-<<<<<<< HEAD
-        DoubleColumn c(Allocator::get_default(), ref);
-=======
         bool nullable = false;
         DoubleColumn c(Allocator::get_default(), ref, nullable);
->>>>>>> 9a0ca372
 
         c.add(5.0099);
         c.add(30.221);
